--- conflicted
+++ resolved
@@ -1,11 +1,6 @@
 import ast as py
-<<<<<<< HEAD
 from dataclasses import asdict, dataclass
 from typing import Any, Dict, Sequence
-=======
-from dataclasses import asdict, dataclass, field
-from typing import Any, Callable, Dict
->>>>>>> 859e0cd1
 
 from typing_extensions import override
 
