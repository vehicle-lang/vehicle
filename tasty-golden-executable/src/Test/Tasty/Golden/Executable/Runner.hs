{-# LANGUAGE FlexibleInstances #-}
{-# LANGUAGE GeneralizedNewtypeDeriving #-}
{-# LANGUAGE MultiParamTypeClasses #-}
{-# LANGUAGE MultiWayIf #-}
{-# LANGUAGE NamedFieldPuns #-}
{-# LANGUAGE UndecidableInstances #-}
{-# OPTIONS_GHC -Wno-orphans #-}

module Test.Tasty.Golden.Executable.Runner where

import Control.Exception (assert, throw)
import Control.Monad (unless, when)
import Control.Monad.Catch (MonadCatch (..), MonadMask, MonadThrow, handle)
import Control.Monad.IO.Class (MonadIO)
import Control.Monad.State.Class (modify)
import Control.Monad.State.Strict (MonadState (..), StateT (..), evalStateT, execStateT)
import Control.Monad.Trans (MonadTrans (..))
import Control.Monad.Trans.State.Strict qualified as Strict (liftListen, liftPass)
import Control.Monad.Writer.Strict (MonadWriter (..), WriterT (..), execWriterT)
import Data.Algorithm.Diff (getGroupedDiffBy)
import Data.Algorithm.DiffOutput (ppDiff)
import Data.Foldable (Foldable (..), for_)
import Data.Functor ((<&>))
import Data.List qualified as List (findIndices, splitAt, uncons)
import Data.Maybe (fromMaybe, mapMaybe)
import Data.Proxy (Proxy (..))
import Data.Set (Set)
import Data.Set qualified as Set
import Data.String (IsString (..))
import Data.Tagged (Tagged (..))
import Data.Text (Text)
import Data.Text qualified as Text
import Data.Text.IO qualified as TextIO
import Data.Text.Lazy qualified as Lazy
import Data.Text.Lazy.IO qualified as LazyIO
import Data.Traversable (for)
import General.Extra.Diff (isBoth, mapDiff)
import General.Extra.File (createDirectoryRecursive, listFilesRecursive, writeFileChanged)
import General.Extra.NonEmpty qualified as NonEmpty (appendList, prependList, singleton)
<<<<<<< HEAD
import System.Directory (copyFile, createDirectoryIfMissing, doesFileExist, removeFile)
import System.FilePath (isAbsolute, isExtensionOf, makeRelative, stripExtension, takeDirectory, (<.>), (</>))
=======
import System.Directory (copyFile, doesFileExist, removeFile)
import System.FilePath (isAbsolute, isExtensionOf, makeRelative, stripExtension, takeExtension, (<.>), (</>))
>>>>>>> bc696920
import System.IO (IOMode (..), hFileSize, withFile)
import System.IO.Temp (withSystemTempDirectory)
import System.Process (CreateProcess (..), readCreateProcessWithExitCode, shell)
import Test.Tasty (TestName)
import Test.Tasty.Golden.Executable.Error
import Test.Tasty.Golden.Executable.TestSpec (TestSpec (..))
import Test.Tasty.Golden.Executable.TestSpec.Accept (Accept (..))
import Test.Tasty.Golden.Executable.TestSpec.External (AllowlistExternals (..))
import Test.Tasty.Golden.Executable.TestSpec.FilePattern (FilePattern, addExtension, asLiteral, glob, match)
import Test.Tasty.Golden.Executable.TestSpec.Ignore (Ignore (..), IgnoreFiles (..), IgnoreLines (..))
import Test.Tasty.Golden.Executable.TestSpec.SizeOnly (SizeOnlyExtensions, toSizeOnlyExtensionsSet)
import Test.Tasty.Golden.Executable.TestSpec.TextPattern (strikeOut)
import Test.Tasty.Golden.Executable.TestSpecs (TestSpecs (..), readTestSpecsFile, testSpecsFileName, writeTestSpecsFile)
import Test.Tasty.Options (OptionDescription (..), OptionSet, lookupOption)
import Test.Tasty.Providers (IsTest (..), Result, testPassed)
import Test.Tasty.Runners (Progress, Result (..))
import Text.Printf (printf)

instance IsTest TestSpec where
  run :: OptionSet -> TestSpec -> (Progress -> IO ()) -> IO Result
  run options testSpec@(TestSpec {testSpecIgnore = Ignore {..}, ..}) _progress
    | not $ isEnabled testSpec = return testSkip
    | not $ isAllowed (lookupOption options) testSpec = return testSkip
    | otherwise = do
        -- Create loose equality based on the ignore options
        let maybeLooseEq
              | ignoreLines == mempty = Nothing
              | otherwise = Just $ makeLooseEq (ignoreLines <> lookupOption options)
        -- Create test environment
        runTestIO testSpecDirectory testSpecName $ do
          -- Copy needs to test environment
          copyTestNeeds testSpecNeeds
          -- Run test command
          (stdout, stderr) <- runTestRun testSpecRun
          -- Check if --accept was passed, and act accordingly:
          if unAccept (lookupOption options)
            then do
              -- Update .golden file for stdout
              acceptStdout stdout
              -- Update .golden file for stderr
              acceptStderr stderr
              -- Update .golden file for stderr
              acceptTestProduced testSpecProduces (ignoreFiles <> lookupOption options)
            else do
              -- Diff stdout
              diffStdout maybeLooseEq stdout
              -- Diff stderr
              diffStderr maybeLooseEq stderr
              -- Diff produced files
              diffTestProduced maybeLooseEq testSpecProduces (ignoreFiles <> lookupOption options) (lookupOption options)

  testOptions :: Tagged TestSpec [OptionDescription]
  testOptions =
    return
      [ Option (Proxy :: Proxy Accept),
        Option (Proxy :: Proxy AllowlistExternals),
        Option (Proxy :: Proxy SizeOnlyExtensions),
        Option (Proxy :: Proxy IgnoreFiles),
        Option (Proxy :: Proxy IgnoreLines)
      ]

-- | 'Result' of a skipped test.
testSkip :: Result
testSkip = (testPassed "") {resultShortDescription = "SKIP"}

-- | Whether or not the required externals are allowed.
isAllowed :: AllowlistExternals -> TestSpec -> Bool
isAllowed (AllowlistExternals allowlistExternals) (TestSpec {..}) =
  Set.fromList testSpecExternals `Set.isSubsetOf` Set.fromList allowlistExternals

-- | Whether or not the test is enabled.
isEnabled :: TestSpec -> Bool
isEnabled = fromMaybe True . testSpecEnabled

data TestEnvironment = TestEnvironment
  { testName :: TestName,
    testNeeds :: [FilePath],
    testDirectory :: FilePath,
    tempDirectory :: FilePath
  }

-- | Monad for running tests in an isolated environment.
newtype TestT m a = TestT {unTest :: StateT TestEnvironment m a}
  deriving (Functor, Applicative, Monad, MonadFail, MonadIO, MonadThrow, MonadCatch, MonadMask, MonadTrans)

instance (MonadWriter w m) => MonadWriter w (TestT m) where
  writer :: (MonadWriter w m) => (a, w) -> TestT m a
  writer = lift . writer
  tell :: (MonadWriter w m) => w -> TestT m ()
  tell = lift . tell
  listen :: (MonadWriter w m) => TestT m a -> TestT m (a, w)
  listen (TestT m) = TestT (Strict.liftListen listen m)
  pass :: (MonadWriter w m) => TestT m (a, w -> w) -> TestT m a
  pass (TestT m) = TestT (Strict.liftPass pass m)

-- | Alias for @'TestT' 'IO' a@.
type TestIO a = TestT IO a

getTestEnvironment :: (Monad m) => TestT m TestEnvironment
getTestEnvironment = TestT get

putTestEnvironment :: (Monad m) => TestEnvironment -> TestT m ()
putTestEnvironment testEnvironment = TestT (put testEnvironment)

-- | Create a temporary directory to execute the test.
runTestIO :: FilePath -> TestName -> TestIO () -> IO Result
runTestIO testDirectory testName (TestT testIO) = do
  handle handleNeededFilesError $
    handle handleGoldenFilesNotFoundError $
      handle handleProducedFilesError $
        handle handleExitFailure $
          withSystemTempDirectory testName $ \tempDirectory -> do
            createDirectoryRecursive tempDirectory
            evalStateT testIO TestEnvironment {testNeeds = [], ..}
            return $ testPassed mempty

-- | Copy the needed files over to the temporary directory.
copyTestNeeds :: [FilePath] -> TestIO ()
copyTestNeeds neededFiles = do
  TestEnvironment {..} <- getTestEnvironment
  -- Register the 'neededFiles' with the environment.
  putTestEnvironment TestEnvironment {testNeeds = neededFiles <> testNeeds, ..}
  lift $ do
    maybeError <- execWriterT $ do
      for_ neededFiles $ \neededFile -> do
        let neededFileTarget = tempDirectory </> neededFile
        -- Try to find the needed file in the test directory
        let neededFileSource = testDirectory </> neededFile
        neededFileExists <- lift $ doesFileExist (testDirectory </> neededFile)
        -- Try to find the needed file in the test directory as a golden file
        let neededFileSourceAsGolden = neededFileSource <.> "golden"
        neededFileExistsAsGolden <- lift $ doesFileExist neededFileSourceAsGolden
        -- If either is successful, copy the file. Otherwise, throw an error.
        if
          | neededFileExists -> lift $ copyFile neededFileSource neededFileTarget
          | neededFileExistsAsGolden -> lift $ copyFile neededFileSourceAsGolden neededFileTarget
          | otherwise -> tell $ Just $ neededFileNotFound neededFile
    -- If errors were raised, throw them.
    maybe (return ()) throw maybeError

-- | Run the test command in the temporary directory.
runTestRun :: String -> TestIO (Lazy.Text, Lazy.Text)
runTestRun cmd = TestT $ do
  TestEnvironment {..} <- get
  lift $ do
    -- Run the test command
    let cmdSpec = (shell cmd) {cwd = Just tempDirectory}
    (_exitCode, stdoutString, stderrString) <- readCreateProcessWithExitCode cmdSpec ""
    -- If the exit code is zero, return the stdout and stderr. Otherwise, throw an error.
    -- case exitCode of
    --   ExitCode.ExitSuccess -> return (Lazy.pack stdoutString, Lazy.pack stderrString)
    --   ExitCode.ExitFailure code -> throw $ ExitFailure code
    return (Lazy.pack stdoutString, Lazy.pack stderrString)

-- | Compare the standard output to the golden file.
--
-- NOTE: The loose equality must extend equality.
diffStdout :: Maybe (Text -> Text -> Bool) -> Lazy.Text -> TestIO ()
diffStdout maybeLooseEq actual = do
  golden <- readGoldenStdout
  lift $ diffText (shortCircuitWithEq maybeLooseEq) Nothing golden actual

-- | Update the standard output golden file.
acceptStdout :: Lazy.Text -> TestIO ()
acceptStdout contents
  | Lazy.null contents = return ()
  | otherwise = writeGoldenStdout contents

-- | Read the golden file for the standard output.
readGoldenStdout :: TestIO Lazy.Text
readGoldenStdout = TestT $ do
  TestEnvironment {..} <- get
  lift $ do
    let stdoutGoldenFile = testDirectory </> testName <.> "out.golden"
    stdoutGoldenFileExists <- doesFileExist stdoutGoldenFile
    if stdoutGoldenFileExists
      then LazyIO.readFile stdoutGoldenFile
      else return Lazy.empty

-- | Write the golden file for the standard output.
writeGoldenStdout :: Lazy.Text -> TestIO ()
writeGoldenStdout contents = TestT $ do
  TestEnvironment {..} <- get
  lift $ do
    let stdoutGoldenFile = testDirectory </> testName <.> "out.golden"
    LazyIO.writeFile stdoutGoldenFile contents

-- | Compare the standard output to the golden file.
--
-- NOTE: The loose equality must extend equality.
diffStderr :: Maybe (Text -> Text -> Bool) -> Lazy.Text -> TestIO ()
diffStderr maybeLooseEq actual = do
  golden <- readGoldenStderr
  lift $ diffText (shortCircuitWithEq maybeLooseEq) Nothing golden actual

-- | Update the standard error golden file.
acceptStderr :: Lazy.Text -> TestIO ()
acceptStderr contents
  | Lazy.null contents = return ()
  | otherwise = writeGoldenStderr contents

-- | Read the golden file for the standard error.
readGoldenStderr :: TestIO Lazy.Text
readGoldenStderr = TestT $ do
  TestEnvironment {..} <- get
  lift $ do
    let stderrGoldenFile = testDirectory </> testName <.> "err.golden"
    stderrGoldenFileExists <- doesFileExist stderrGoldenFile
    if stderrGoldenFileExists
      then LazyIO.readFile stderrGoldenFile
      else return ""

-- | Write the golden file for the standard error.
writeGoldenStderr :: Lazy.Text -> TestIO ()
writeGoldenStderr contents = TestT $ do
  TestEnvironment {..} <- get
  lift $ do
    let stderrGoldenFile = testDirectory </> testName <.> "err.golden"
    LazyIO.writeFile stderrGoldenFile contents

-- | Compare the files produced by the test.
--
-- NOTE: The loose equality must extend equality.
diffTestProduced :: Maybe (Text -> Text -> Bool) -> [FilePattern] -> IgnoreFiles -> SizeOnlyExtensions -> TestIO ()
diffTestProduced maybeLooseEq testProduces (IgnoreFiles testIgnores) sizeOnlyExtensions = do
  TestEnvironment {testDirectory, tempDirectory} <- getTestEnvironment
  let shortCircuitLooseEq = shortCircuitWithEq maybeLooseEq
  let sizeOnlyExtensionsSet = toSizeOnlyExtensionsSet sizeOnlyExtensions
  -- Find the golden and actual files:
  goldenFiles <- findTestProducesGolden testProduces
  actualFiles <- findTestProducesActual testIgnores
  maybeError <- execWriterT $ do
    -- Assert that all golden files end with .golden:
    for_ goldenFiles $ \goldenFile ->
      unless ("golden" `isExtensionOf` goldenFile) $
        fail $
          printf "found golden file without .golden extension: %s" goldenFile
    -- Compute sets of files:
    let goldenFileSet = Set.fromList (mapMaybe (stripExtension "golden") goldenFiles)
    let actualFileSet = Set.fromList actualFiles
    -- Test for files which were expected but not produced:
    let expectedFilesNotProduced = Set.toAscList $ Set.difference goldenFileSet actualFileSet
    for_ expectedFilesNotProduced $ tell . Just . expectedFileNotProduced
    -- Test for files which were produced but not expected:
    let producedFilesNotExpected = Set.toAscList $ Set.difference actualFileSet goldenFileSet
    for_ producedFilesNotExpected $ tell . Just . producedFileNotExpected
    -- Diff the files which were produced and expected:
    for_ (Set.toAscList $ Set.intersection goldenFileSet actualFileSet) $ \file -> do
      let goldenFile = testDirectory </> file <.> "golden"
      let actualFile = tempDirectory </> file
      catch (lift $ lift $ diffFile shortCircuitLooseEq sizeOnlyExtensionsSet goldenFile actualFile) $ \diff ->
        tell $ Just $ producedAndExpectedDiffer actualFile diff

  -- If errors were raised, throw them.
  maybe (return ()) throw maybeError

-- | Assert a golden file is not captured by another test's produces patterns.
assertFileNotCapturedByOtherTest ::
  (Monad m) => TestName -> FilePath -> TestSpec -> WriterT (Maybe AmbiguousGoldenFilesError) m ()
assertFileNotCapturedByOtherTest thisTestName thisTestGoldenFile otherTestSpec = do
  for_ (testSpecProduces otherTestSpec) $ \otherTestProducesPattern ->
    when (otherTestProducesPattern `match` thisTestGoldenFile) $ do
      tell . Just . goldenFileIsAmbiguous $
        AmbiguousGoldenFile
          { thisTestName = thisTestName,
            thisTestGoldenFile = thisTestGoldenFile,
            otherTestName = testSpecName otherTestSpec,
            otherTestProducesPattern = otherTestProducesPattern
          }

data AcceptState = AcceptState
  { acceptTestSpec :: TestSpec,
    acceptTestSpecChanged :: Bool,
    goldenFilesToRemove :: [FilePath],
    actualFilesToCopy :: [FilePath]
  }

initialAcceptState :: TestSpec -> AcceptState
initialAcceptState acceptTestSpec =
  AcceptState
    { acceptTestSpecChanged = False,
      goldenFilesToRemove = [],
      actualFilesToCopy = [],
      ..
    }

-- | Update the test produces patterns to capture a new golden file.
acceptTestProducesPattern :: (Monad m) => FilePath -> StateT AcceptState m ()
acceptTestProducesPattern actualFile = do
  acceptState@AcceptState {..} <- get
  unless (any (`match` actualFile) (testSpecProduces acceptTestSpec)) $ do
    put $
      acceptState
        { acceptTestSpec = acceptTestSpec {testSpecProduces = fromString actualFile : testSpecProduces acceptTestSpec},
          acceptTestSpecChanged = True
        }

-- | Update the files produced by the test.
acceptTestProduced :: [FilePattern] -> IgnoreFiles -> TestIO ()
acceptTestProduced testProduces (IgnoreFiles testIgnores) = do
  TestEnvironment {..} <- getTestEnvironment
  -- Read the test.json file:
  TestSpecs testSpecs <- lift $ readTestSpecsFile (testDirectory </> testSpecsFileName)
  let testSpecsList = toList testSpecs
  let thisTestIndices = List.findIndices ((== testName) . testSpecName) testSpecsList
  -- There should be EXACTLY ONE test named testSpecName:
  thisTestIndex <- assert (length thisTestIndices == 1) (return $ head thisTestIndices)
  let (otherTestSpecsBefore, thisTestSpecAndOtherTestSpecsAfter) = List.splitAt thisTestIndex testSpecsList
  let (thisTestSpec, otherTestSpecsAfter) =
        fromMaybe (error $ printf "Could not find test named '%s'" testName) $
          List.uncons thisTestSpecAndOtherTestSpecsAfter
  let otherTestSpecs = otherTestSpecsBefore <> otherTestSpecsAfter
  -- Find the golden and actual files:
  actualFiles <- findTestProducesActual testIgnores
  (goldenFiles, _maybeGoldenFilesNotFoundError) <- runWriterT $ findTestProducesGolden_ testProduces
  -- Run a state monad with an accept state, to make iterative updates to the test
  -- specification and schedule copy and delete operations:
  AcceptState {..} <- flip execStateT (initialAcceptState thisTestSpec) $ do
    -- Collect errors in a writer monad:
    maybeError <- execWriterT $
      do
        -- For each actualFile:
        for_ actualFiles $ \actualFile -> do
          -- If the actualFile is matched by any of the "produces" patterns
          -- of any of the other tests, we throw an error:
          for_ otherTestSpecs $ \otherTestSpec ->
            assertFileNotCapturedByOtherTest testName actualFile otherTestSpec
          -- If the actualFile is NOT matched by any of the "produces" patterns
          -- of this test, we add it to the "produces" patterns of this test:
          lift $ acceptTestProducesPattern actualFile
          -- Copy the actualFile:
          lift $ modify $ \acceptState ->
            acceptState {actualFilesToCopy = actualFile : actualFilesToCopy acceptState}
        -- For each goldenFile:
        for_ goldenFiles $ \goldenFile -> do
          -- Assert that the goldenFile ends with .golden:
          case stripExtension ".golden" goldenFile of
            Just goldenFileBase ->
              -- If the goldenFile is matched by any of the "produces" patterns
              -- of any of the other tests, we throw an error:
              for_ otherTestSpecs $ \otherTestSpec ->
                assertFileNotCapturedByOtherTest testName goldenFileBase otherTestSpec
            Nothing ->
              fail $
                printf "found golden file without .golden extension: %s" goldenFile
          -- If the goldenFile is NOT in the set of actualFiles, remove it:
          lift $ modify $ \acceptState ->
            acceptState {goldenFilesToRemove = goldenFile : goldenFilesToRemove acceptState}
        -- For each "produces" pattern:
        -- If the "produces" pattern does NOT match any of the new golden files, remove it:
        oldTestSpecProduces <- testSpecProduces . acceptTestSpec <$> get
        let newTestSpecProduces =
              [ testSpecProducesPattern
                | testSpecProducesPattern <- oldTestSpecProduces,
                  any (testSpecProducesPattern `match`) actualFiles
              ]
        modify $ \acceptState@AcceptState {..} ->
          acceptState {acceptTestSpec = acceptTestSpec {testSpecProduces = newTestSpecProduces}}
    maybe (return ()) throw maybeError
  -- If no errors occurred:
  -- Write the new test specification:
  when acceptTestSpecChanged $ do
    let acceptTestSpecs =
          TestSpecs
            $ NonEmpty.prependList
              otherTestSpecsBefore
            $ NonEmpty.appendList (NonEmpty.singleton acceptTestSpec) otherTestSpecsAfter
    lift $ writeTestSpecsFile (testDirectory </> testSpecsFileName) acceptTestSpecs
  -- Remove the outdated .golden files:
  lift $
    for_ goldenFilesToRemove $ \goldenFile -> do
      goldenFileExists <- doesFileExist goldenFile
      when goldenFileExists $
        removeFile (testDirectory </> goldenFile)
  -- Copy the new .golden files:
  lift $ do
    for_ actualFilesToCopy $ \actualFile -> do
      let goldenFile = actualFile <.> ".golden"
      goldenFileExists <- doesFileExist (testDirectory </> goldenFile)
      if goldenFileExists
        then do
          actualFileContents <- TextIO.readFile (tempDirectory </> actualFile)
          writeFileChanged (testDirectory </> goldenFile) actualFileContents
        else do
          createDirectoryIfMissing True (takeDirectory (testDirectory </> actualFile))
          copyFile (tempDirectory </> actualFile) (testDirectory </> actualFile <.> ".golden")
  return ()

-- | Find the actual files produced by the test command.
findTestProducesActual :: [FilePattern] -> TestIO [FilePath]
findTestProducesActual testIgnoreFiles = do
  TestEnvironment {..} <- getTestEnvironment
  tempFiles <-
    lift $
      listFilesRecursive tempDirectory
        <&> map (makeRelative tempDirectory)
  -- Assert that the file paths are relative.
  for_ tempFiles $ \file -> do
    when (isAbsolute file) $
      fail $
        printf "glob: found absolute path %s" file
  -- Filter out the files copied by 'copyTestNeeds' or matched by 'testIgnoreFiles'.
  let tempFilesProducedAndNotIgnored =
        [ file
          | file <- tempFiles,
            file `notElem` testNeeds,
            and [not (ignore `match` file) | ignore <- testIgnoreFiles]
        ]
  return tempFilesProducedAndNotIgnored

-- | Find the golden files for the files produced by the test command.
findTestProducesGolden :: [FilePattern] -> TestIO [FilePath]
findTestProducesGolden testProduces = do
  (filesByPattern, maybeError) <- runWriterT $ findTestProducesGolden_ testProduces
  -- If any errors occurred, throw them.
  maybe (return filesByPattern) throw maybeError

-- | Variant of 'findTestProducesGolden' that gathers the errors in a 'WriterT' monad.
findTestProducesGolden_ :: [FilePattern] -> WriterT (Maybe GoldenFilesNotFoundError) (TestT IO) [FilePath]
findTestProducesGolden_ testProduces = do
  TestEnvironment {..} <- lift getTestEnvironment
  filesByPattern <-
    for testProduces $ \testProduce ->
      case asLiteral testProduce of
        -- If the pattern is a literal path, return that path.
        Just fileForPattern -> return [fileForPattern <.> ".golden"]
        -- Otherwise, file the golden files associated with the pattern.
        Nothing -> do
          filesForPattern <-
            lift $
              lift $
                glob [addExtension testProduce ".golden"] testDirectory
                  <&> map (makeRelative testDirectory)
          -- If the pattern does not result in any matches, don't throw any error.
          when (null filesForPattern) $
            tell $
              Just $
                goldenFileNotFound testProduce
          -- Assert that the file paths are relative.
          for_ filesForPattern $ \file ->
            when (isAbsolute file) $
              fail $
                printf "glob: found absolute path %s" file
          return filesForPattern
  return $ concat filesByPattern

fileSizeCutOffBytes :: Integer
fileSizeCutOffBytes = 100000

-- | Compare two files.
--
-- NOTE: The loose equality must extend equality.
diffFile :: (Text -> Text -> Bool) -> Set String -> FilePath -> FilePath -> IO ()
diffFile eq sizeOnlyExtensions golden actual = do
  withFile golden ReadMode $ \goldenHandle -> do
    goldenSize <- hFileSize goldenHandle
    goldenContents <- LazyIO.hGetContents goldenHandle
    withFile actual ReadMode $ \actualHandle -> do
      actualSize <- hFileSize actualHandle
      let sizeDiff = makeSizeOnlyDiff goldenSize actualSize
      let sizeOnly = Set.member (takeExtension actual) sizeOnlyExtensions
      let maybeSizeDiff = if sizeOnly then Just sizeDiff else Nothing
      actualContents <- LazyIO.hGetContents actualHandle
      if max goldenSize actualSize < fileSizeCutOffBytes
<<<<<<< HEAD
        then diffText eq goldenContents actualContents
        else
          when (goldenContents /= actualContents) $
            throw (NoDiff "file too big to diff but contents not equal.")
=======
        then diffText eq maybeSizeDiff goldenContents actualContents
        else
          when (goldenContents /= actualContents) $
            throw (NoDiff ("file too big to diff but contents not equal. " <> sizeDiff))
>>>>>>> bc696920

-- | Compare two texts.
--
-- NOTE: The loose equality must extend equality.
diffText :: (Text -> Text -> Bool) -> Maybe String -> Lazy.Text -> Lazy.Text -> IO ()
diffText eq maybeSizeDiff golden actual = do
  -- Lazily split the golden and actual texts into lines
  let goldenLines = Lazy.toStrict <$> Lazy.lines golden
  let actualLines = Lazy.toStrict <$> Lazy.lines actual
  -- Compute the diff
  let groupedDiff = getGroupedDiffBy eq goldenLines actualLines
  -- If both files are the same, the diff should be just "Both":
  unless (all isBoth groupedDiff) $
    throw $
      Diff $ case maybeSizeDiff of
        Nothing -> ppDiff $ mapDiff (Text.unpack <$>) <$> groupedDiff
        Just sizeDiff -> sizeDiff
  return ()

-- | Make a loose equality which ignores text matching the provided text patterns.
makeLooseEq :: IgnoreLines -> Text -> Text -> Bool
makeLooseEq (IgnoreLines patterns) golden actual = strikeOutAll golden == strikeOutAll actual
  where
    strikeOutAll line = foldr strikeOut line patterns

-- | Make a loose equality which short-circuits using equality.
shortCircuitWithEq :: (Eq a) => Maybe (a -> a -> Bool) -> a -> a -> Bool
shortCircuitWithEq maybeEq x y = x == y || maybe False (\eq -> x `eq` y) maybeEq

makeSizeOnlyDiff :: Integer -> Integer -> String
makeSizeOnlyDiff goldenSize actualSize =
  "< expected "
    <> show goldenSize
    <> " bytes\n"
    <> "> produced "
    <> show actualSize
    <> " bytes"<|MERGE_RESOLUTION|>--- conflicted
+++ resolved
@@ -37,13 +37,8 @@
 import General.Extra.Diff (isBoth, mapDiff)
 import General.Extra.File (createDirectoryRecursive, listFilesRecursive, writeFileChanged)
 import General.Extra.NonEmpty qualified as NonEmpty (appendList, prependList, singleton)
-<<<<<<< HEAD
 import System.Directory (copyFile, createDirectoryIfMissing, doesFileExist, removeFile)
 import System.FilePath (isAbsolute, isExtensionOf, makeRelative, stripExtension, takeDirectory, (<.>), (</>))
-=======
-import System.Directory (copyFile, doesFileExist, removeFile)
-import System.FilePath (isAbsolute, isExtensionOf, makeRelative, stripExtension, takeExtension, (<.>), (</>))
->>>>>>> bc696920
 import System.IO (IOMode (..), hFileSize, withFile)
 import System.IO.Temp (withSystemTempDirectory)
 import System.Process (CreateProcess (..), readCreateProcessWithExitCode, shell)
@@ -508,17 +503,10 @@
       let maybeSizeDiff = if sizeOnly then Just sizeDiff else Nothing
       actualContents <- LazyIO.hGetContents actualHandle
       if max goldenSize actualSize < fileSizeCutOffBytes
-<<<<<<< HEAD
-        then diffText eq goldenContents actualContents
-        else
-          when (goldenContents /= actualContents) $
-            throw (NoDiff "file too big to diff but contents not equal.")
-=======
         then diffText eq maybeSizeDiff goldenContents actualContents
         else
           when (goldenContents /= actualContents) $
             throw (NoDiff ("file too big to diff but contents not equal. " <> sizeDiff))
->>>>>>> bc696920
 
 -- | Compare two texts.
 --
