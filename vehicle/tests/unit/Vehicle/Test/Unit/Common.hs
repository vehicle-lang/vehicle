--- conflicted
+++ resolved
@@ -19,13 +19,9 @@
 import Vehicle.Compile.Normalise (nfTypeClassOp)
 import Vehicle.Compile.Prelude (Builtin (TypeClassOp), CheckedExpr, Expr (..),
                                 ExprF (..), LoggingLevel, normApp)
-import Vehicle.Prelude (DelayedLogger, LoggingLevel (..), Pretty (pretty),
-                        defaultLoggingLevel, developerError, loggingLevelHelp,
-<<<<<<< HEAD
-                        showMessages, DelayedLoggerT, runDelayedLoggerT)
-=======
-                        runDelayedLogger, showMessages)
->>>>>>> 9e5a205f
+import Vehicle.Prelude (DelayedLogger, DelayedLoggerT, LoggingLevel (..),
+                        Pretty (pretty), defaultLoggingLevel, developerError,
+                        loggingLevelHelp, runDelayedLoggerT, showMessages)
 
 vehicleLoggingIngredient :: Ingredient
 vehicleLoggingIngredient =
