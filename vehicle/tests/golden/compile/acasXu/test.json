--- conflicted
+++ resolved
@@ -8,11 +8,11 @@
     "name": "Marabou",
     "run": "vehicle compile -s spec.vcl -t MarabouQueries -o Marabou.queries --network acasXu:fake.onnx",
     "needs": ["spec.vcl", "fake.onnx"],
-<<<<<<< HEAD
-    "produces": ["Marabou.queries/*.txt"],
-=======
-    "produces": ["Marabou.queries/*.txt", "Marabou.queries/.vcl-cache-index", "Marabou.queries/property*.vcl-plan"],
->>>>>>> eb1fa911
+    "produces": [
+      "Marabou.queries/*.txt",
+      "Marabou.queries/.vcl-cache-index",
+      "Marabou.queries/property*.vcl-plan"
+    ],
     "ignore": {
       "lines": ".*\"fileHash\".*"
     }
