bigAnd : Vector Bool -> Bool;
bigAnd _x0 = fold (\ x -> \ y -> x and y) True _x0

pi : Rat;
pi = 3.141592

distanceToIntruder : Index;
distanceToIntruder = 0

angleToIntruder : Index;
angleToIntruder = 1

intruderHeading : Index;
intruderHeading = 2

speed : Index;
speed = 3

intruderSpeed : Index;
intruderSpeed = 4

clearOfConflict : Index;
clearOfConflict = 0

weakLeft : Index;
weakLeft = 1

strongLeft : Index;
strongLeft = 3

strongRight : Index;
strongRight = 4

minimumInputValues : Vector Rat;
minimumInputValues = [0.0, - pi, - pi, 100.0, 0.0]

maximumInputValues : Vector Rat;
maximumInputValues = [60261.0, pi, pi, 1200.0, 1200.0]

validInput : Vector Rat -> Bool;
validInput x = bigAnd (map (\ i -> minimumInputValues ! i <= x ! i and x ! i <= maximumInputValues ! i) (indices 5))

meanScalingValues : Vector Rat;
meanScalingValues = [19791.091, 0.0, 0.0, 650.0, 600.0]

<<<<<<< HEAD
normalise : UnnormalisedInputVector -> InputVector;
normalise x = foreachVector__Rat 5 (\ i -> (x ! i - meanScalingValues ! i) / (maximumInputValues ! i - minimumInputValues ! i))
=======
normalise : Vector Rat -> Vector Rat;
normalise x = map (\ i -> (x ! i - meanScalingValues ! i) - (maximumInputValues ! i - minimumInputValues ! i)) (indices 5)
>>>>>>> 87a9cc9f

normAcasXu : forallT (acasXu : Vector Rat -> Vector Rat) . Vector Rat -> Vector Rat;
normAcasXu acasXu x = acasXu (normalise x)

minimalScore : forallT (acasXu : Vector Rat -> Vector Rat) . Index -> Vector Rat -> Bool;
minimalScore acasXu i x = bigAnd (map (\ j -> i != j => normAcasXu acasXu x ! i < normAcasXu acasXu x ! j) (indices 5))

maximalScore : forallT (acasXu : Vector Rat -> Vector Rat) . Index -> Vector Rat -> Bool;
maximalScore acasXu i x = bigAnd (map (\ j -> i != j => normAcasXu acasXu x ! i > normAcasXu acasXu x ! j) (indices 5))

scaleCOCOutput : Rat -> Rat;
scaleCOCOutput x = (x - 7.518884) / 373.94992

intruderDistantAndSlower : Vector Rat -> Bool;
intruderDistantAndSlower x = x ! distanceToIntruder >= 55947.691 and x ! speed >= 1145.0 and x ! intruderSpeed <= 60.0

@property;
property1 : forallT (acasXu : Vector Rat -> Vector Rat) . Bool;
property1 acasXu = forall x . validInput x and intruderDistantAndSlower x => normAcasXu acasXu x ! clearOfConflict <= scaleCOCOutput 1500.0

@property;
property2 : forallT (acasXu : Vector Rat -> Vector Rat) . Bool;
property2 acasXu = forall x . validInput x and intruderDistantAndSlower x => not maximalScore acasXu clearOfConflict x

directlyAhead : Vector Rat -> Bool;
directlyAhead x = (1500.0 <= x ! distanceToIntruder and x ! distanceToIntruder <= 1800.0) and - 6.0e-2 <= x ! angleToIntruder and x ! angleToIntruder <= 6.0e-2

movingTowards : Vector Rat -> Bool;
movingTowards x = x ! intruderHeading >= 3.1 and x ! speed >= 980.0 and x ! intruderSpeed >= 960.0

@property;
property3 : forallT (acasXu : Vector Rat -> Vector Rat) . Bool;
property3 acasXu = forall x . validInput x and directlyAhead x and movingTowards x => not minimalScore acasXu clearOfConflict x

movingAway : Vector Rat -> Bool;
movingAway x = x ! intruderHeading == 0.0 and 1000.0 <= x ! speed and 700.0 <= x ! intruderSpeed and x ! intruderSpeed <= 800.0

@property;
property4 : forallT (acasXu : Vector Rat -> Vector Rat) . Bool;
property4 acasXu = forall x . validInput x and directlyAhead x and movingAway x => not minimalScore acasXu clearOfConflict x

nearAndApproachingFromLeft : Vector Rat -> Bool;
nearAndApproachingFromLeft x = (250.0 <= x ! distanceToIntruder and x ! distanceToIntruder <= 400.0) and (0.2 <= x ! angleToIntruder and x ! angleToIntruder <= 0.4) and (- pi <= x ! intruderHeading and x ! intruderHeading <= - pi + 5.0e-3) and (100.0 <= x ! speed and x ! speed <= 400.0) and 0.0 <= x ! intruderSpeed and x ! intruderSpeed <= 400.0

@property;
property5 : forallT (acasXu : Vector Rat -> Vector Rat) . Bool;
property5 acasXu = forall x . validInput x and nearAndApproachingFromLeft x => minimalScore acasXu strongRight x

intruderFarAway : Vector Rat -> Bool;
intruderFarAway x = (12000.0 <= x ! distanceToIntruder and x ! distanceToIntruder <= 62000.0) and ((- pi <= x ! angleToIntruder and x ! angleToIntruder <= - 0.7) or 0.7 <= x ! angleToIntruder and x ! angleToIntruder <= pi) and (- pi <= x ! intruderHeading and x ! intruderHeading <= - pi + 5.0e-3) and (100.0 <= x ! speed and x ! speed <= 1200.0) and 0.0 <= x ! intruderSpeed and x ! intruderSpeed <= 1200.0

@property;
property6 : forallT (acasXu : Vector Rat -> Vector Rat) . Bool;
property6 acasXu = forall x . validInput x and intruderFarAway x => minimalScore acasXu clearOfConflict x

largeVerticalSeparation : Vector Rat -> Bool;
largeVerticalSeparation x = (0.0 <= x ! distanceToIntruder and x ! distanceToIntruder <= 60760.0) and (- pi <= x ! angleToIntruder and x ! angleToIntruder <= pi) and (- pi <= x ! intruderHeading and x ! intruderHeading <= pi) and (100.0 <= x ! speed and x ! speed <= 1200.0) and 0.0 <= x ! intruderSpeed and x ! intruderSpeed <= 1200.0

@property;
property7 : forallT (acasXu : Vector Rat -> Vector Rat) . Bool;
property7 acasXu = forall x . validInput x and largeVerticalSeparation x => not minimalScore acasXu strongLeft x and not minimalScore acasXu strongRight x

largeVerticalSeparationAndPreviousWeakLeft : Vector Rat -> Bool;
largeVerticalSeparationAndPreviousWeakLeft x = (0.0 <= x ! distanceToIntruder and x ! distanceToIntruder <= 60760.0) and (- pi <= x ! angleToIntruder and x ! angleToIntruder <= - 0.75 * pi) and (- 0.1 <= x ! intruderHeading and x ! intruderHeading <= 0.1) and (600.0 <= x ! speed and x ! speed <= 1200.0) and 600.0 <= x ! intruderSpeed and x ! intruderSpeed <= 1200.0

@property;
property8 : forallT (acasXu : Vector Rat -> Vector Rat) . Bool;
property8 acasXu = forall x . validInput x and largeVerticalSeparationAndPreviousWeakLeft x => minimalScore acasXu clearOfConflict x or minimalScore acasXu weakLeft x

previousWeakRightAndNearbyIntruder : Vector Rat -> Bool;
previousWeakRightAndNearbyIntruder x = (2000.0 <= x ! distanceToIntruder and x ! distanceToIntruder <= 7000.0) and (- 0.4 <= x ! angleToIntruder and x ! angleToIntruder <= - 0.14) and (- pi <= x ! intruderHeading and x ! intruderHeading <= - pi + 1.0e-2) and (100.0 <= x ! speed and x ! speed <= 150.0) and 0.0 <= x ! intruderSpeed and x ! intruderSpeed <= 150.0

@property;
property9 : forallT (acasXu : Vector Rat -> Vector Rat) . Bool;
property9 acasXu = forall x . validInput x and previousWeakRightAndNearbyIntruder x => minimalScore acasXu strongLeft x

intruderFarAway2 : Vector Rat -> Bool;
intruderFarAway2 x = (36000.0 <= x ! distanceToIntruder and x ! distanceToIntruder <= 60760.0) and (0.7 <= x ! angleToIntruder and x ! angleToIntruder <= pi) and (- pi <= x ! intruderHeading and x ! intruderHeading <= - pi + 1.0e-2) and (900.0 <= x ! speed and x ! speed <= 1200.0) and 600.0 <= x ! intruderSpeed and x ! intruderSpeed <= 1200.0

@property;
property10 : forallT (acasXu : Vector Rat -> Vector Rat) . Bool;
property10 acasXu = forall x . validInput x and intruderFarAway2 x => minimalScore acasXu clearOfConflict x<|MERGE_RESOLUTION|>--- conflicted
+++ resolved
@@ -43,13 +43,8 @@
 meanScalingValues : Vector Rat;
 meanScalingValues = [19791.091, 0.0, 0.0, 650.0, 600.0]
 
-<<<<<<< HEAD
-normalise : UnnormalisedInputVector -> InputVector;
-normalise x = foreachVector__Rat 5 (\ i -> (x ! i - meanScalingValues ! i) / (maximumInputValues ! i - minimumInputValues ! i))
-=======
 normalise : Vector Rat -> Vector Rat;
 normalise x = map (\ i -> (x ! i - meanScalingValues ! i) - (maximumInputValues ! i - minimumInputValues ! i)) (indices 5)
->>>>>>> 87a9cc9f
 
 normAcasXu : forallT (acasXu : Vector Rat -> Vector Rat) . Vector Rat -> Vector Rat;
 normAcasXu acasXu x = acasXu (normalise x)
