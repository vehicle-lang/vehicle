bigAnd : (\ A -> Vector A 5) Bool -> Bool;
bigAnd = (\ {A} -> \ {B} -> \ f -> dfold (\ {m} -> f)) (\ x -> \ y -> x and y) True

<<<<<<< HEAD
bigOr : (\ A -> Vector A 5) Bool -> Bool;
bigOr = (\ {A} -> \ {B} -> \ f -> dfold (\ {m} -> f)) (\ x -> \ y -> x or y) False

mapVector__5__Index_5__Rat : (Index 5 -> Rat) -> Vector (Index 5) 5 -> Vector Rat 5;
mapVector__5__Index_5__Rat f = dfold {Index 5} {5} {Vector Rat} (\ {l} -> \ x -> \ xs -> f x :: xs) []
=======
vectorToVector : Vector Bool 0 -> Vector Bool 0;
vectorToVector xs = xs
>>>>>>> f57ef8ab

mapVector__5__Index_5__Bool : (Index 5 -> Bool) -> Vector (Index 5) 5 -> Vector Bool 5;
mapVector__5__Index_5__Bool f = dfold {Index 5} {5} {Vector Bool} (\ {l} -> \ x -> \ xs -> f x :: xs) []

foreachVector__Bool__5 : (Index 5 -> Bool) -> Vector Bool 5;
foreachVector__Bool__5 f = mapVector__5__Index_5__Bool f (indices 5)

foreachVector__Rat__5 : (Index 5 -> Rat) -> Vector Rat 5;
foreachVector__Rat__5 f = mapVector__5__Index_5__Rat f (indices 5)

<<<<<<< HEAD
existsIndex : (Index 5 -> Bool) -> Bool;
existsIndex f = bigOr (foreachVector__Bool__5 (\ i -> f i))

=======
>>>>>>> f57ef8ab
forallIndex : (Index 5 -> Bool) -> Bool;
forallIndex f = bigAnd (foreachVector__Bool__5 (\ i -> f i))

pi : Rat;
pi = 3.141592

type InputVector = Vector Rat 5

distanceToIntruder : Index 5;
distanceToIntruder = 0

angleToIntruder : Index 5;
angleToIntruder = 1

intruderHeading : Index 5;
intruderHeading = 2

speed : Index 5;
speed = 3

intruderSpeed : Index 5;
intruderSpeed = 4

type OutputVector = Vector Rat 5

clearOfConflict : Index 5;
clearOfConflict = 0

weakLeft : Index 5;
weakLeft = 1

weakRight : forallT {_x0} . {{NatInDomainConstraint 2 _x0 }} -> {{HasNatLiterals _x0 }} -> _x0;
weakRight {_x0} {{@0 _ }} {{_ }} = _ 2

strongLeft : Index 5;
strongLeft = 3

strongRight : Index 5;
strongRight = 4

type UnnormalisedInputVector = Vector Rat 5

minimumInputValues : UnnormalisedInputVector;
minimumInputValues = [0.0, - pi, - pi, 100.0, 0.0]

maximumInputValues : UnnormalisedInputVector;
maximumInputValues = [60261.0, pi, pi, 1200.0, 1200.0]

validInput : UnnormalisedInputVector -> Bool;
validInput x = forallIndex (\ i -> minimumInputValues ! i <= x ! i and x ! i <= maximumInputValues ! i)

meanScalingValues : UnnormalisedInputVector;
meanScalingValues = [19791.091, 0.0, 0.0, 650.0, 600.0]

normalise : UnnormalisedInputVector -> InputVector;
<<<<<<< HEAD
normalise x = foreachVector__Rat__5 (\ i -> (x ! i - meanScalingValues ! i) - maximumInputValues ! i)
=======
normalise x = foreachVector (\ i -> (x ! i - meanScalingValues ! i) - (maximumInputValues ! i - minimumInputValues ! i))
>>>>>>> f57ef8ab

normAcasXu : forallT (acasXu : InputVector -> OutputVector) . UnnormalisedInputVector -> OutputVector;
normAcasXu acasXu x = acasXu (normalise x)

minimalScore : forallT (acasXu : InputVector -> OutputVector) . Index 5 -> UnnormalisedInputVector -> Bool;
minimalScore acasXu i x = forallIndex (\ j -> i != j => normAcasXu acasXu x ! i < normAcasXu acasXu x ! j)

maximalScore : forallT (acasXu : InputVector -> OutputVector) . Index 5 -> UnnormalisedInputVector -> Bool;
maximalScore acasXu i x = forallIndex (\ j -> i != j => normAcasXu acasXu x ! i > normAcasXu acasXu x ! j)

scaleCOCOutput : Rat -> Rat;
scaleCOCOutput x = (x - 7.518884) - 373.94992

intruderDistantAndSlower : UnnormalisedInputVector -> Bool;
intruderDistantAndSlower x = x ! distanceToIntruder >= 55947.691 and x ! speed >= 1145.0 and x ! intruderSpeed <= 60.0

@property;
property1 : forallT (acasXu : InputVector -> OutputVector) . Bool;
property1 acasXu = forall x . validInput x and intruderDistantAndSlower x => normAcasXu acasXu x ! clearOfConflict <= scaleCOCOutput 1500.0

@property;
property2 : forallT (acasXu : InputVector -> OutputVector) . Bool;
property2 acasXu = forall x . validInput x and intruderDistantAndSlower x => not maximalScore acasXu clearOfConflict x

directlyAhead : UnnormalisedInputVector -> Bool;
directlyAhead x = (1500.0 <= x ! distanceToIntruder and x ! distanceToIntruder <= 1800.0) and - 6.0e-2 <= x ! angleToIntruder and x ! angleToIntruder <= 6.0e-2

movingTowards : UnnormalisedInputVector -> Bool;
movingTowards x = x ! intruderHeading >= 3.1 and x ! speed >= 980.0 and x ! intruderSpeed >= 960.0

@property;
property3 : forallT (acasXu : InputVector -> OutputVector) . Bool;
property3 acasXu = forall x . validInput x and directlyAhead x and movingTowards x => not minimalScore acasXu clearOfConflict x

movingAway : UnnormalisedInputVector -> Bool;
movingAway x = x ! intruderHeading == 0.0 and 1000.0 <= x ! speed and 700.0 <= x ! intruderSpeed and x ! intruderSpeed <= 800.0

@property;
property4 : forallT (acasXu : InputVector -> OutputVector) . Bool;
property4 acasXu = forall x . validInput x and directlyAhead x and movingAway x => not minimalScore acasXu clearOfConflict x

nearAndApproachingFromLeft : UnnormalisedInputVector -> Bool;
nearAndApproachingFromLeft x = (250.0 <= x ! distanceToIntruder and x ! distanceToIntruder <= 400.0) and (0.2 <= x ! angleToIntruder and x ! angleToIntruder <= 0.4) and (- pi <= x ! intruderHeading and x ! intruderHeading <= - pi + 5.0e-3) and (100.0 <= x ! speed and x ! speed <= 400.0) and 0.0 <= x ! intruderSpeed and x ! intruderSpeed <= 400.0

@property;
property5 : forallT (acasXu : InputVector -> OutputVector) . Bool;
property5 acasXu = forall x . validInput x and nearAndApproachingFromLeft x => minimalScore acasXu strongRight x

intruderFarAway : UnnormalisedInputVector -> Bool;
intruderFarAway x = (12000.0 <= x ! distanceToIntruder and x ! distanceToIntruder <= 62000.0) and ((- pi <= x ! angleToIntruder and x ! angleToIntruder <= - 0.7) or 0.7 <= x ! angleToIntruder and x ! angleToIntruder <= pi) and (- pi <= x ! intruderHeading and x ! intruderHeading <= - pi + 5.0e-3) and (100.0 <= x ! speed and x ! speed <= 1200.0) and 0.0 <= x ! intruderSpeed and x ! intruderSpeed <= 1200.0

@property;
property6 : forallT (acasXu : InputVector -> OutputVector) . Bool;
property6 acasXu = forall x . validInput x and intruderFarAway x => minimalScore acasXu clearOfConflict x

largeVerticalSeparation : UnnormalisedInputVector -> Bool;
largeVerticalSeparation x = (0.0 <= x ! distanceToIntruder and x ! distanceToIntruder <= 60760.0) and (- pi <= x ! angleToIntruder and x ! angleToIntruder <= pi) and (- pi <= x ! intruderHeading and x ! intruderHeading <= pi) and (100.0 <= x ! speed and x ! speed <= 1200.0) and 0.0 <= x ! intruderSpeed and x ! intruderSpeed <= 1200.0

@property;
property7 : forallT (acasXu : InputVector -> OutputVector) . Bool;
property7 acasXu = forall x . validInput x and largeVerticalSeparation x => not minimalScore acasXu strongLeft x and not minimalScore acasXu strongRight x

largeVerticalSeparationAndPreviousWeakLeft : UnnormalisedInputVector -> Bool;
largeVerticalSeparationAndPreviousWeakLeft x = (0.0 <= x ! distanceToIntruder and x ! distanceToIntruder <= 60760.0) and (- pi <= x ! angleToIntruder and x ! angleToIntruder <= - 0.75 * pi) and (- 0.1 <= x ! intruderHeading and x ! intruderHeading <= 0.1) and (600.0 <= x ! speed and x ! speed <= 1200.0) and 600.0 <= x ! intruderSpeed and x ! intruderSpeed <= 1200.0

@property;
property8 : forallT (acasXu : InputVector -> OutputVector) . Bool;
property8 acasXu = forall x . validInput x and largeVerticalSeparationAndPreviousWeakLeft x => minimalScore acasXu clearOfConflict x or minimalScore acasXu weakLeft x

previousWeakRightAndNearbyIntruder : UnnormalisedInputVector -> Bool;
previousWeakRightAndNearbyIntruder x = (2000.0 <= x ! distanceToIntruder and x ! distanceToIntruder <= 7000.0) and (- 0.4 <= x ! angleToIntruder and x ! angleToIntruder <= - 0.14) and (- pi <= x ! intruderHeading and x ! intruderHeading <= - pi + 1.0e-2) and (100.0 <= x ! speed and x ! speed <= 150.0) and 0.0 <= x ! intruderSpeed and x ! intruderSpeed <= 150.0

@property;
property9 : forallT (acasXu : InputVector -> OutputVector) . Bool;
property9 acasXu = forall x . validInput x and previousWeakRightAndNearbyIntruder x => minimalScore acasXu strongLeft x

intruderFarAway2 : UnnormalisedInputVector -> Bool;
intruderFarAway2 x = (36000.0 <= x ! distanceToIntruder and x ! distanceToIntruder <= 60760.0) and (0.7 <= x ! angleToIntruder and x ! angleToIntruder <= pi) and (- pi <= x ! intruderHeading and x ! intruderHeading <= - pi + 1.0e-2) and (900.0 <= x ! speed and x ! speed <= 1200.0) and 600.0 <= x ! intruderSpeed and x ! intruderSpeed <= 1200.0

@property;
property10 : forallT (acasXu : InputVector -> OutputVector) . Bool;
property10 acasXu = forall x . validInput x and intruderFarAway2 x => minimalScore acasXu clearOfConflict x<|MERGE_RESOLUTION|>--- conflicted
+++ resolved
@@ -1,16 +1,8 @@
 bigAnd : (\ A -> Vector A 5) Bool -> Bool;
 bigAnd = (\ {A} -> \ {B} -> \ f -> dfold (\ {m} -> f)) (\ x -> \ y -> x and y) True
 
-<<<<<<< HEAD
-bigOr : (\ A -> Vector A 5) Bool -> Bool;
-bigOr = (\ {A} -> \ {B} -> \ f -> dfold (\ {m} -> f)) (\ x -> \ y -> x or y) False
-
 mapVector__5__Index_5__Rat : (Index 5 -> Rat) -> Vector (Index 5) 5 -> Vector Rat 5;
 mapVector__5__Index_5__Rat f = dfold {Index 5} {5} {Vector Rat} (\ {l} -> \ x -> \ xs -> f x :: xs) []
-=======
-vectorToVector : Vector Bool 0 -> Vector Bool 0;
-vectorToVector xs = xs
->>>>>>> f57ef8ab
 
 mapVector__5__Index_5__Bool : (Index 5 -> Bool) -> Vector (Index 5) 5 -> Vector Bool 5;
 mapVector__5__Index_5__Bool f = dfold {Index 5} {5} {Vector Bool} (\ {l} -> \ x -> \ xs -> f x :: xs) []
@@ -21,12 +13,6 @@
 foreachVector__Rat__5 : (Index 5 -> Rat) -> Vector Rat 5;
 foreachVector__Rat__5 f = mapVector__5__Index_5__Rat f (indices 5)
 
-<<<<<<< HEAD
-existsIndex : (Index 5 -> Bool) -> Bool;
-existsIndex f = bigOr (foreachVector__Bool__5 (\ i -> f i))
-
-=======
->>>>>>> f57ef8ab
 forallIndex : (Index 5 -> Bool) -> Bool;
 forallIndex f = bigAnd (foreachVector__Bool__5 (\ i -> f i))
 
@@ -82,11 +68,7 @@
 meanScalingValues = [19791.091, 0.0, 0.0, 650.0, 600.0]
 
 normalise : UnnormalisedInputVector -> InputVector;
-<<<<<<< HEAD
-normalise x = foreachVector__Rat__5 (\ i -> (x ! i - meanScalingValues ! i) - maximumInputValues ! i)
-=======
-normalise x = foreachVector (\ i -> (x ! i - meanScalingValues ! i) - (maximumInputValues ! i - minimumInputValues ! i))
->>>>>>> f57ef8ab
+normalise x = foreachVector__Rat__5 (\ i -> (x ! i - meanScalingValues ! i) - (maximumInputValues ! i - minimumInputValues ! i))
 
 normAcasXu : forallT (acasXu : InputVector -> OutputVector) . UnnormalisedInputVector -> OutputVector;
 normAcasXu acasXu x = acasXu (normalise x)
