[
  {
    "name": "TypeCheck",
    "run": "vehicle check -s spec.vcl",
    "needs": ["spec.vcl"]
  },
  {
    "name": "Agda",
    "run": "vehicle compile -s spec.vcl -t Agda -o Agda.agda",
    "needs": ["spec.vcl"],
    "produces": ["Agda.agda"]
  },
  {
    "name": "Marabou",
    "run": "vehicle compile -s spec.vcl -t MarabouQueries -o Marabou.queries/ --declaration forallInForall --network f:fake.onnx",
    "needs": ["spec.vcl", "fake.onnx"],
<<<<<<< HEAD
    "produces": ["Marabou.queries/*.txt"],
=======
    "produces": ["Marabou.queries/*.txt", "Marabou.queries/.vcl-cache-index", "Marabou.queries/*.vcl-plan"],
>>>>>>> eb1fa911
    "ignore": {
      "lines": ".*\"fileHash\".*"
    },
    "enabled": false
  },
  {
    "name": "Explicit",
    "run": "vehicle compile -s spec.vcl -t Explicit -o Explicit.vcl",
    "needs": ["spec.vcl"],
    "produces": ["Explicit.vcl"]
  }
]<|MERGE_RESOLUTION|>--- conflicted
+++ resolved
@@ -14,11 +14,11 @@
     "name": "Marabou",
     "run": "vehicle compile -s spec.vcl -t MarabouQueries -o Marabou.queries/ --declaration forallInForall --network f:fake.onnx",
     "needs": ["spec.vcl", "fake.onnx"],
-<<<<<<< HEAD
-    "produces": ["Marabou.queries/*.txt"],
-=======
-    "produces": ["Marabou.queries/*.txt", "Marabou.queries/.vcl-cache-index", "Marabou.queries/*.vcl-plan"],
->>>>>>> eb1fa911
+    "produces": [
+      "Marabou.queries/*.txt",
+      "Marabou.queries/.vcl-cache-index",
+      "Marabou.queries/*.vcl-plan"
+    ],
     "ignore": {
       "lines": ".*\"fileHash\".*"
     },
