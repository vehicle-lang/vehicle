--- conflicted
+++ resolved
@@ -14,18 +14,14 @@
     "name": "Marabou",
     "run": "vehicle compile -s spec.vcl -t MarabouQueries -o Marabou.queries/ --network f:fake.onnx",
     "needs": ["spec.vcl", "fake.onnx"],
-<<<<<<< HEAD
-    "produces": ["Marabou.queries/*.txt"],
+    "produces": [
+      "Marabou.queries/*.txt",
+      "Marabou.queries/.vcl-cache-index",
+      "Marabou.queries/property.vcl-plan"
+    ],
     "ignore": {
       "lines": ".*\"fileHash\".*"
     }
-=======
-    "produces": ["Marabou.queries/*.txt", "Marabou.queries/.vcl-cache-index", "Marabou.queries/property.vcl-plan"],
-    "ignore":
-      {
-        "lines": ".*\"fileHash\".*"
-      }
->>>>>>> eb1fa911
   },
   {
     "name": "Agda",
