[
  {
    "name": "TypeCheck",
    "run": "vehicle check -s spec.vcl",
    "needs": ["spec.vcl"]
  },
  {
    "name": "Marabou",
    "run": "vehicle compile -s spec.vcl -t MarabouQueries -o Marabou.queries/ --network f:fake.onnx",
    "needs": ["spec.vcl", "fake.onnx"],
<<<<<<< HEAD
    "produces": ["Marabou.queries/*.txt"],
    "ignore": {
=======
    "produces": ["Marabou.queries/*.txt", "Marabou.queries/.vcl-cache-index", "Marabou.queries/*.vcl-plan"],
    "ignore":
    {
>>>>>>> eb1fa911
      "lines": ".*\"fileHash\".*"
    }
  },
  {
    "name": "Agda",
    "run": "vehicle compile -s spec.vcl -t Agda -o Agda.agda --network f:NO_FILE",
    "needs": ["spec.vcl"],
    "produces": ["Agda.agda"]
  },
  {
    "name": "DL2Loss",
    "run": "vehicle compile -s spec.vcl -t DL2Loss -o DL2Loss.vcl",
    "needs": ["spec.vcl"],
    "produces": ["DL2Loss.vcl"]
  },
  {
    "name": "Explicit",
    "run": "vehicle compile -s spec.vcl -t Explicit -o Explicit.vcl",
    "needs": ["spec.vcl"],
    "produces": ["Explicit.vcl"]
  }
]<|MERGE_RESOLUTION|>--- conflicted
+++ resolved
@@ -8,14 +8,12 @@
     "name": "Marabou",
     "run": "vehicle compile -s spec.vcl -t MarabouQueries -o Marabou.queries/ --network f:fake.onnx",
     "needs": ["spec.vcl", "fake.onnx"],
-<<<<<<< HEAD
-    "produces": ["Marabou.queries/*.txt"],
+    "produces": [
+      "Marabou.queries/*.txt",
+      "Marabou.queries/.vcl-cache-index",
+      "Marabou.queries/*.vcl-plan"
+    ],
     "ignore": {
-=======
-    "produces": ["Marabou.queries/*.txt", "Marabou.queries/.vcl-cache-index", "Marabou.queries/*.vcl-plan"],
-    "ignore":
-    {
->>>>>>> eb1fa911
       "lines": ".*\"fileHash\".*"
     }
   },
