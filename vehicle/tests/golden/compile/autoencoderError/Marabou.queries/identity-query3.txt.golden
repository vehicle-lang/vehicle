// WARNING: This file was generated automatically by Vehicle
// and should not be modified manually!
// Metadata:
//  - Marabou query format version: unknown
<<<<<<< HEAD
//  - Vehicle version: 0.4.0+dev
+x5 -y0 = 0.0
+x6 -y1 = 0.0
-x1 +y3 <= -0.1
=======
//  - Vehicle version: 0.4.1+dev
-y3 +x2 = 0.0
-y4 +x3 = 0.0
-x1 +x5 <= -0.1
>>>>>>> 88429926
<|MERGE_RESOLUTION|>--- conflicted
+++ resolved
@@ -2,14 +2,7 @@
 // and should not be modified manually!
 // Metadata:
 //  - Marabou query format version: unknown
-<<<<<<< HEAD
-//  - Vehicle version: 0.4.0+dev
+//  - Vehicle version: 0.4.1+dev
 +x5 -y0 = 0.0
 +x6 -y1 = 0.0
--x1 +y3 <= -0.1
-=======
-//  - Vehicle version: 0.4.1+dev
--y3 +x2 = 0.0
--y4 +x3 = 0.0
--x1 +x5 <= -0.1
->>>>>>> 88429926
+-x1 +y3 <= -0.1