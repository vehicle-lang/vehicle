{
  "name": "Marabou",
<<<<<<< HEAD
  "run": "vehicle verify --specification spec.vcl --network f:fake.onnx --verifier Marabou --verifierLocation missing.exe",
  "needs": ["spec.vcl", "fake.onnx"]
=======
  "run": "vehicle verify --specification spec.vcl --verifier Marabou --verifier-location missing.exe",
  "needs": ["spec.vcl"]
>>>>>>> 469d0f9c
}<|MERGE_RESOLUTION|>--- conflicted
+++ resolved
@@ -1,10 +1,5 @@
 {
   "name": "Marabou",
-<<<<<<< HEAD
-  "run": "vehicle verify --specification spec.vcl --network f:fake.onnx --verifier Marabou --verifierLocation missing.exe",
+  "run": "vehicle verify --specification spec.vcl --network f:fake.onnx --verifier Marabou --verifier-location missing.exe",
   "needs": ["spec.vcl", "fake.onnx"]
-=======
-  "run": "vehicle verify --specification spec.vcl --verifier Marabou --verifier-location missing.exe",
-  "needs": ["spec.vcl"]
->>>>>>> 469d0f9c
 }