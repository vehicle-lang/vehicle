--- conflicted
+++ resolved
@@ -140,11 +140,7 @@
       logDebug MaxDetail $
         "Generalising over unbound variable" <+> quotePretty name
       let binderType = mkHole p ("typeOf[" <> name <> "]")
-<<<<<<< HEAD
-      let newExpr = Pi p (ImplicitBinder p (Just name) binderType) expr
-=======
       let newExpr = Pi p (Binder p (BinderForm OnlyName True) Implicit Relevant (Just name) binderType) expr
->>>>>>> 69f30a02
       return (newExpr, Set.insert name seenNames)
 
 --------------------------------------------------------------------------------
@@ -160,11 +156,7 @@
 scopeExpr = traverseVars scopeVar
 
 -- |Find the index for a given name of a given sort.
-<<<<<<< HEAD
-scopeVar :: MonadScopeExpr m => Provenance -> Name -> m DBVar
-=======
 scopeVar :: MonadScopeExpr m => Provenance -> Name -> m DBIndexVar
->>>>>>> 69f30a02
 scopeVar p symbol = do
   (declCtx, boundCtx) <- ask
 
