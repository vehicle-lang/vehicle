--- conflicted
+++ resolved
@@ -252,28 +252,6 @@
   prettyUsing = printExternal
 
 --------------------------------------------------------------------------------
--- Converting the basic builtins
-{-
-instance (PrettyUsing rest (Prog Name Builtin)) => PrettyUsing ('ConvertBuiltins rest) (Prog Name Builtin) where
-  prettyUsing = prettyUsing @rest
-
-instance (PrettyUsing rest (Decl Name Builtin)) => PrettyUsing ('ConvertBuiltins rest) (Decl Name Builtin) where
-  prettyUsing = prettyUsing @rest
-
-instance (PrettyUsing rest (Expr Name Builtin)) => PrettyUsing ('ConvertBuiltins rest) (Expr Name Builtin) where
-  prettyUsing = prettyUsing @rest
-
-instance (PrettyUsing rest (Arg Name Builtin)) => PrettyUsing ('ConvertBuiltins rest) (Arg Name Builtin) where
-  prettyUsing = prettyUsing @rest
-
-instance (PrettyUsing rest (Binder Name Builtin)) => PrettyUsing ('ConvertBuiltins rest) (Binder Name Builtin) where
-  prettyUsing = prettyUsing @rest
--}
-<<<<<<< HEAD
-=======
-
->>>>>>> d9081c2c
---------------------------------------------------------------------------------
 -- Converting builtins
 
 instance
