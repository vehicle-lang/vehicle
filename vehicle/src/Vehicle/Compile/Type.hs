--- conflicted
+++ resolved
@@ -13,8 +13,8 @@
 import Control.Monad.Reader (ReaderT (..))
 import Data.List (partition)
 import Data.List.NonEmpty (NonEmpty (..))
+import Data.Map qualified as Map (fromList)
 import Data.Maybe (mapMaybe)
-import Data.Map qualified as Map (fromList)
 
 import Vehicle.Compile.Error
 import Vehicle.Compile.Prelude
@@ -30,13 +30,10 @@
 import Vehicle.Compile.Type.Meta
 import Vehicle.Compile.Type.Meta.Set qualified as MetaSet
 import Vehicle.Compile.Type.Monad
-import Vehicle.Compile.Type.Output
 import Vehicle.Compile.Type.Resource
+import Vehicle.Compile.Type.VariableContext (TypingDeclCtx, TypingDeclCtxEntry,
+                                             toDeclCtxEntry)
 import Vehicle.Expr.Normalised
-<<<<<<< HEAD
-import Vehicle.Compile.Type.VariableContext (TypingDeclCtx, TypingDeclCtxEntry, toDeclCtxEntry)
-=======
->>>>>>> 9e5a205f
 
 -------------------------------------------------------------------------------
 -- Algorithm
