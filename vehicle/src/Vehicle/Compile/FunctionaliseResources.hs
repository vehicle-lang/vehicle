--- conflicted
+++ resolved
@@ -137,7 +137,6 @@
       let name = nameOf ident
       when (name `LinkedHashMap.member` resourceDeclarations) $ do
         tell (Set.singleton name)
-<<<<<<< HEAD
       resourceArgs <- lookupInDeclCtx currentPass ident resourceUsageDeclCtx
       tell (Set.fromList resourceArgs)
       return $ normAppList p1 (FreeVar p2 ident) args'
@@ -179,29 +178,8 @@
 
       extraResourceNames <- lookupInDeclCtx currentPass ident resourceUsageDeclCtx
       extraResourceVarArgs <- traverse mkResourceVar extraResourceNames
-      let extraResourceArgs = fmap (ExplicitArg p1) extraResourceVarArgs
+      let extraResourceArgs = fmap (RelevantExplicitArg p1) extraResourceVarArgs
       return $ normAppList p1 newFun (extraResourceArgs <> args')
-=======
-        return $ BoundVar p name
-      else case v `Map.lookup` resourceUsageDeclCtx of
-        Nothing -> internalScopingError currentPass v
-        Just [] -> return $ FreeVar p v
-        Just (arg : args) -> do
-          tell (Set.fromList (arg : args))
-          let extraArgs = fmap (RelevantExplicitArg p . BoundVar p) (arg :| args)
-          return $ App p (FreeVar p v) extraArgs
-  App p fun args -> do
-    fun' <- functionaliseExpr fun
-    args' <- traverse (traverse functionaliseExpr) args
-    return $ App p fun' args'
-  Pi p binder body -> Pi p <$> functionaliseBinder binder <*> functionaliseExpr body
-  Lam p binder body -> Lam p <$> functionaliseBinder binder <*> functionaliseExpr body
-  Let p bound binder body ->
-    Let p <$> functionaliseExpr bound <*> functionaliseBinder binder <*> functionaliseExpr body
-
-functionaliseBinder :: (MonadJSONExpr m builtin) => Binder Name builtin -> m (Binder Name builtin)
-functionaliseBinder = traverse functionaliseExpr
->>>>>>> a8e17233
 
 createBinders ::
   (MonadResource m builtin) =>
