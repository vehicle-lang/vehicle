module Vehicle.Compile.Queries.LinearityAndPolarityErrors
  ( diagnoseNonLinearity,
    diagnoseAlternatingQuantifiers,
    typeCheckWithSubsystem,
    resolveInstanceArguments,
  )
where

import Control.Monad.Except (MonadError (..))
import Data.List.NonEmpty qualified as NonEmpty
import Vehicle.Compile.Error
import Vehicle.Compile.Monomorphisation (monomorphise)
import Vehicle.Compile.Normalise.NBE (findInstanceArg)
import Vehicle.Compile.Prelude
import Vehicle.Compile.Print (prettyExternal, prettyFriendly)
import Vehicle.Compile.Type (typeCheckProg)
import Vehicle.Compile.Type.Irrelevance (removeIrrelevantCode)
import Vehicle.Compile.Type.Monad
import Vehicle.Compile.Type.Subsystem.Linearity
import Vehicle.Compile.Type.Subsystem.Polarity
import Vehicle.Compile.Type.Subsystem.Standard
import Vehicle.Expr.DeBruijn
import Vehicle.Expr.Normalisable
import Vehicle.Expr.Normalised (GluedExpr (..), GluedProg)
import Vehicle.Verify.Core (QueryFormatID)

diagnoseNonLinearity ::
  forall m.
  (MonadCompile m) =>
  QueryFormatID ->
  StandardGluedProg ->
  Identifier ->
  m CompileError
diagnoseNonLinearity queryFormat prog propertyIdentifier = do
  setCallDepth 0
  logDebug MinDetail $
    "ERROR: found non-linear property. Switching to linearity type-checking mode for"
      <+> quotePretty propertyIdentifier
      <> line

  Main typedDecls <- typeCheckWithSubsystem prog

  -- Extract and diagnose the type.
  let property = head $ filter (\decl -> identifierOf decl == propertyIdentifier) typedDecls
  let propertyType = unnormalised $ typeOf property
  case propertyType of
    LinearityExpr _ (NonLinear p pp1 pp2) -> do
      let propertyProv = (propertyIdentifier, provenanceOf property)
      throwError $ UnsupportedNonLinearConstraint queryFormat propertyProv p pp1 pp2
    _ -> compilerDeveloperError $ "Unexpected linearity type for property" <+> quotePretty propertyIdentifier

diagnoseAlternatingQuantifiers ::
  forall m.
  (MonadCompile m) =>
  QueryFormatID ->
  StandardGluedProg ->
  Identifier ->
  m CompileError
diagnoseAlternatingQuantifiers queryFormat prog propertyIdentifier = do
  setCallDepth 0
  logDebug MinDetail $
    "ERROR: found property with alterating quantifiers. Switching to polarity type-checking mode for"
      <+> quotePretty propertyIdentifier
      <> line

  Main typedDecls <- typeCheckWithSubsystem prog

  -- Extract and diagnose the type.
  let property = head $ filter (\decl -> identifierOf decl == propertyIdentifier) typedDecls
  let propertyType = unnormalised $ typeOf property
  case propertyType of
    PolarityExpr _ (MixedSequential p pp1 pp2) -> do
      let propertyProv = (propertyIdentifier, provenanceOf property)
      throwError $ UnsupportedAlternatingQuantifiers queryFormat propertyProv p pp1 pp2
    _ -> compilerDeveloperError $ "Unexpected polarity type for property" <+> quotePretty propertyIdentifier

typeCheckWithSubsystem ::
  forall builtin m.
  (TypableBuiltin builtin, MonadCompile m) =>
  StandardGluedProg ->
  m (GluedProg builtin)
typeCheckWithSubsystem prog = do
  let unnormalisedProg = fmap unnormalised prog
  typeClassFreeProg <- resolveInstanceArguments unnormalisedProg
<<<<<<< HEAD
  monomorphisedProg <- monomorphise isPropertyDecl False "-" typeClassFreeProg
=======
  irrelevantFreeProg <- removeIrrelevantCode typeClassFreeProg
  monomorphisedProg <- monomorphise isPropertyDecl irrelevantFreeProg
>>>>>>> a8e17233
  implicitFreeProg <- removeImplicitAndInstanceArgs monomorphisedProg
  runTypeChecker @m @builtin mempty $
    typeCheckProg mempty implicitFreeProg

resolveInstanceArguments :: forall m. (MonadCompile m) => StandardProg -> m StandardProg
resolveInstanceArguments prog =
  logCompilerPass MaxDetail "resolution of instance arguments" $ do
    flip traverseDecls prog $ \decl -> do
      result <- traverse (traverseBuiltinsM builtinUpdateFunction) decl
      return result
  where
    builtinUpdateFunction :: BuiltinUpdate m Ix StandardBuiltin StandardBuiltin
    builtinUpdateFunction p1 p2 b args = case b of
      CType (StandardTypeClassOp {}) -> do
        (inst, remainingArgs) <- findInstanceArg b args
        return $ normAppList p1 inst remainingArgs
      _ -> return $ normAppList p1 (Builtin p2 b) args

<<<<<<< HEAD
=======
removeLiteralCoercions :: forall m. (MonadCompile m) => StandardProg -> m StandardProg
removeLiteralCoercions =
  traverseDecls
    ( \d ->
        traverse
          ( \e -> do
              e' <- traverseBuiltinsM (updateBuiltin d) e
              traverseFreeVarsM (updateFreeVar d) e'
          )
          d
    )
  where
    updateBuiltin decl p1 p2 b args = case b of
      (CFunction (FromNat dom)) -> case (dom, filter isExplicit args) of
        (FromNatToIndex, [ExplicitArg _ _ (NatLiteral p n)]) -> return $ IndexLiteral p n
        (FromNatToNat, [e]) -> return $ argExpr e
        (FromNatToInt, [ExplicitArg _ _ (NatLiteral p n)]) -> return $ IntLiteral p n
        (FromNatToRat, [ExplicitArg _ _ (NatLiteral p n)]) -> return $ RatLiteral p (fromIntegral n)
        -- Hack until https://github.com/vehicle-lang/vehicle/issues/621 is fixed.
        _ -> return $ normAppList p1 (Builtin p2 b) args -- partialApplication decl (pretty b) args
      (CFunction (FromRat dom)) -> case (dom, args) of
        (FromRatToRat, [e]) -> return $ argExpr e
        _ -> partialApplication decl (pretty b) args
      _ -> return $ normAppList p1 (Builtin p2 b) args

    updateFreeVar decl p1 p2 v args = case findStdLibFunction v of
      Just StdVectorToVector -> case reverse args of
        vec : _ -> return $ argExpr vec
        _ -> partialApplication decl (pretty v) args
      Just StdVectorToList -> case reverse args of
        ExplicitArg _ _ (VecLiteral p l xs) : _ -> return $ mkList p l (fmap argExpr xs)
        _ -> partialApplication decl (pretty v) args
      _ -> return $ normAppList p1 (FreeVar p2 v) args

    partialApplication decl v args =
      compilerDeveloperError $
        "Found partially applied"
          <+> squotes v
          <+> "@"
          <+> prettyVerbose args
          <+> "in"
          <> line
          <> indent
            2
            ( prettyFriendly decl
                <> line
                <> line
                <> prettyVerbose decl
                <> line
                <> line
                <> pretty (show $ bodyOf decl)
            )

>>>>>>> a8e17233
removeImplicitAndInstanceArgs :: forall m. (MonadCompile m) => TypeCheckedProg -> m TypeCheckedProg
removeImplicitAndInstanceArgs prog =
  logCompilerPass MaxDetail "removal of implicit arguments" $ do
    result <- traverse go prog
    logCompilerPassOutput $ prettyExternal result
    return result
  where
    go :: TypeCheckedExpr -> m TypeCheckedExpr
    go expr = case expr of
      App p fun args -> do
        fun' <- go fun
        let nonImplicitArgs = NonEmpty.filter isExplicit args
        nonImplicitArgs' <- traverse (traverse go) nonImplicitArgs
        return $ normAppList p fun' nonImplicitArgs'
      BoundVar {} -> return expr
      FreeVar {} -> return expr
      Universe {} -> return expr
      Meta {} -> return expr
      Hole {} -> return expr
      Builtin {} -> return expr
      Ann p e t -> Ann p <$> go e <*> go t
      Pi p binder res -> Pi p <$> traverse go binder <*> go res
      Lam p binder body
        | isExplicit binder || not (isTypeUniverse (typeOf binder)) ->
            Lam p <$> traverse go binder <*> go body
        | otherwise -> do
            -- TODO This is a massive hack to get around the unused implicit
            -- {l} argument in `mapVector` in the standard library that isn't
            -- handled by monomorphisation.
            body' <- go body
            let removedBody = Hole p "_" `substDBInto` body'
            return removedBody
      Let p bound binder body -> Let p <$> go bound <*> traverse go binder <*> go body<|MERGE_RESOLUTION|>--- conflicted
+++ resolved
@@ -12,7 +12,7 @@
 import Vehicle.Compile.Monomorphisation (monomorphise)
 import Vehicle.Compile.Normalise.NBE (findInstanceArg)
 import Vehicle.Compile.Prelude
-import Vehicle.Compile.Print (prettyExternal, prettyFriendly)
+import Vehicle.Compile.Print (prettyExternal)
 import Vehicle.Compile.Type (typeCheckProg)
 import Vehicle.Compile.Type.Irrelevance (removeIrrelevantCode)
 import Vehicle.Compile.Type.Monad
@@ -82,12 +82,8 @@
 typeCheckWithSubsystem prog = do
   let unnormalisedProg = fmap unnormalised prog
   typeClassFreeProg <- resolveInstanceArguments unnormalisedProg
-<<<<<<< HEAD
-  monomorphisedProg <- monomorphise isPropertyDecl False "-" typeClassFreeProg
-=======
   irrelevantFreeProg <- removeIrrelevantCode typeClassFreeProg
-  monomorphisedProg <- monomorphise isPropertyDecl irrelevantFreeProg
->>>>>>> a8e17233
+  monomorphisedProg <- monomorphise isPropertyDecl False "-" irrelevantFreeProg
   implicitFreeProg <- removeImplicitAndInstanceArgs monomorphisedProg
   runTypeChecker @m @builtin mempty $
     typeCheckProg mempty implicitFreeProg
@@ -106,62 +102,6 @@
         return $ normAppList p1 inst remainingArgs
       _ -> return $ normAppList p1 (Builtin p2 b) args
 
-<<<<<<< HEAD
-=======
-removeLiteralCoercions :: forall m. (MonadCompile m) => StandardProg -> m StandardProg
-removeLiteralCoercions =
-  traverseDecls
-    ( \d ->
-        traverse
-          ( \e -> do
-              e' <- traverseBuiltinsM (updateBuiltin d) e
-              traverseFreeVarsM (updateFreeVar d) e'
-          )
-          d
-    )
-  where
-    updateBuiltin decl p1 p2 b args = case b of
-      (CFunction (FromNat dom)) -> case (dom, filter isExplicit args) of
-        (FromNatToIndex, [ExplicitArg _ _ (NatLiteral p n)]) -> return $ IndexLiteral p n
-        (FromNatToNat, [e]) -> return $ argExpr e
-        (FromNatToInt, [ExplicitArg _ _ (NatLiteral p n)]) -> return $ IntLiteral p n
-        (FromNatToRat, [ExplicitArg _ _ (NatLiteral p n)]) -> return $ RatLiteral p (fromIntegral n)
-        -- Hack until https://github.com/vehicle-lang/vehicle/issues/621 is fixed.
-        _ -> return $ normAppList p1 (Builtin p2 b) args -- partialApplication decl (pretty b) args
-      (CFunction (FromRat dom)) -> case (dom, args) of
-        (FromRatToRat, [e]) -> return $ argExpr e
-        _ -> partialApplication decl (pretty b) args
-      _ -> return $ normAppList p1 (Builtin p2 b) args
-
-    updateFreeVar decl p1 p2 v args = case findStdLibFunction v of
-      Just StdVectorToVector -> case reverse args of
-        vec : _ -> return $ argExpr vec
-        _ -> partialApplication decl (pretty v) args
-      Just StdVectorToList -> case reverse args of
-        ExplicitArg _ _ (VecLiteral p l xs) : _ -> return $ mkList p l (fmap argExpr xs)
-        _ -> partialApplication decl (pretty v) args
-      _ -> return $ normAppList p1 (FreeVar p2 v) args
-
-    partialApplication decl v args =
-      compilerDeveloperError $
-        "Found partially applied"
-          <+> squotes v
-          <+> "@"
-          <+> prettyVerbose args
-          <+> "in"
-          <> line
-          <> indent
-            2
-            ( prettyFriendly decl
-                <> line
-                <> line
-                <> prettyVerbose decl
-                <> line
-                <> line
-                <> pretty (show $ bodyOf decl)
-            )
-
->>>>>>> a8e17233
 removeImplicitAndInstanceArgs :: forall m. (MonadCompile m) => TypeCheckedProg -> m TypeCheckedProg
 removeImplicitAndInstanceArgs prog =
   logCompilerPass MaxDetail "removal of implicit arguments" $ do
