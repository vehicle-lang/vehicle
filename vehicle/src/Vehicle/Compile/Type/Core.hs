{-# OPTIONS_GHC -Wno-orphans #-}

module Vehicle.Compile.Type.Core where

import Data.Bifunctor (Bifunctor (..))
import Data.HashMap.Strict (HashMap)
import Data.List.NonEmpty (NonEmpty)
import Data.Map qualified as Map
import Vehicle.Compile.Prelude
import Vehicle.Compile.Type.Meta.Map (MetaMap (..))
import Vehicle.Compile.Type.Meta.Set (MetaSet)
import Vehicle.Compile.Type.Meta.Set qualified as MetaSet
import Vehicle.Expr.DeBruijn
import Vehicle.Expr.Normalised

type Imports builtin = [GluedProg builtin]

--------------------------------------------------------------------------------

-- | Errors in bidirectional type-checking
data TypingError builtin
  = MissingExplicitArgument BoundDBCtx (Binder Ix builtin) (Arg Ix builtin)
  | FunctionTypeMismatch BoundDBCtx (Expr Ix builtin) [Arg Ix builtin] (Expr Ix builtin) [Arg Ix builtin]
  | FailedUnificationConstraints (NonEmpty (WithContext (UnificationConstraint builtin)))
<<<<<<< HEAD
  | FailedInstanceConstraint (ConstraintContext builtin) (InstanceGoal builtin) [WithContext (InstanceCandidate builtin)]
=======
  | FailedInstanceConstraint (ConstraintContext builtin) (InstanceConstraintOrigin builtin) (InstanceGoal builtin) [WithContext (InstanceCandidate builtin)]
>>>>>>> 2fe01dd9
  | UnsolvedConstraints (NonEmpty (WithContext (Constraint builtin)))
  | FailedIndexConstraintTooBig (ConstraintContext builtin) Int Int
  | FailedIndexConstraintUnknown (ConstraintContext builtin) (Value builtin) (VType builtin)
  deriving (Show)

{-
instance Pretty (TypingError builtin) where
  pretty = \case
    MissingExplicitArgument {} -> "MissingExplicitArgument"
    FunctionTypeMismatch {} -> "FunctionTypeMismatch"
    FailedUnificationConstraints {} -> "FailedUnification"
    FailedInstanceConstraint {} -> "FailedInstanceSearch"
    UnsolvedConstraints {} -> "UnsolvableConstraints"
    FailedIndexConstraintTooBig {} -> "FailedIndexConstraintTooBig"
    FailedIndexConstraintUnknown {} -> "FailedIndexConstraintUnknown"
-}
--------------------------------------------------------------------------------
-- Typing declaration context

data TypingDeclCtxEntry builtin = TypingDeclCtxEntry
  { declAnns :: [Annotation],
    declType :: GluedType builtin,
    declBody :: Maybe (Value builtin)
  }

type TypingDeclCtx builtin = DeclCtx (TypingDeclCtxEntry builtin)

mkTypingDeclCtxEntry :: GluedDecl builtin -> TypingDeclCtxEntry builtin
mkTypingDeclCtxEntry decl =
  TypingDeclCtxEntry
    { declAnns = annotationsOf decl,
      declType = typeOf decl,
      declBody = normalised <$> bodyOf decl
    }

addToTypingDeclCtx :: GluedDecl builtin -> TypingDeclCtx builtin -> TypingDeclCtx builtin
addToTypingDeclCtx decl = Map.insert (identifierOf decl) (mkTypingDeclCtxEntry decl)

--------------------------------------------------------------------------------
-- Typing declaration context

type NormDeclCtxEntry builtin = TypingDeclCtxEntry builtin

type NormDeclCtx builtin = DeclCtx (NormDeclCtxEntry builtin)

typingDeclCtxToNormDeclCtx :: TypingDeclCtx builtin -> NormDeclCtx builtin
typingDeclCtxToNormDeclCtx = id

--------------------------------------------------------------------------------
-- Meta variable substitution

type MetaSubstitution builtin = MetaMap (GluedExpr builtin)

--------------------------------------------------------------------------------
-- Bound variable context

-- | The names, types and values if known of the variables that are in
-- currently in scope, indexed into via De Bruijn expressions.
type TypingBoundCtxEntry builtin =
  ( Binder Ix builtin
  )

mkTypingBoundCtxEntry :: Binder Ix builtin -> TypingBoundCtxEntry builtin
mkTypingBoundCtxEntry = id

type TypingBoundCtx builtin = BoundCtx (TypingBoundCtxEntry builtin)

instance HasBoundCtx (TypingBoundCtx builtin) where
  boundContextOf = map nameOf

typingBoundContextToEnv :: TypingBoundCtx builtin -> Env builtin
typingBoundContextToEnv ctx = do
  let levels = reverse (fmap Lv [0 .. length ctx - 1])
  zipWith (\level binder -> (nameOf binder, VBoundVar level [])) levels ctx

--------------------------------------------------------------------------------
-- Constraints
--------------------------------------------------------------------------------

--------------------------------------------------------------------------------
-- Blocking status

-- | Denotes whether a constraint is blocked and if so what metas it is blocked
-- on.
newtype BlockingStatus = BlockingStatus (Maybe MetaSet)
  deriving (Show)

instance Pretty BlockingStatus where
  pretty (BlockingStatus status) = case status of
    Nothing -> ""
    Just v -> "blockedBy:" <+> pretty v

unknownBlockingStatus :: BlockingStatus
unknownBlockingStatus = BlockingStatus Nothing

isStillBlocked :: MetaSet -> BlockingStatus -> Bool
isStillBlocked solvedMetas (BlockingStatus status) =
  -- If unknown then not blocked, otherwise blocked if none of the blocking
  -- metas are solved.
  maybe False (MetaSet.disjoint solvedMetas) status

--------------------------------------------------------------------------------
-- Constraint contexts

type ConstraintID = Int

data ConstraintContext builtin = ConstraintContext
  { -- | The id for the constraint, used primarily for logging purposes.
    constraintID :: ConstraintID,
    -- | The original provenance of the constraint
    originalProvenance :: Provenance,
    -- | Where the constraint was instantiated
    creationProvenance :: Provenance,
    -- | The set of metas blocking progress on this constraint.
    -- If |Nothing| then the set is unknown.
    blockedBy :: BlockingStatus,
    -- | TODO reduce this to just `TypingBoundCtx`
    -- (At the moment the full context is needed for normalisation but should
    -- be able to get that from TCM).
    -- When we do, should also make it non-meta-substitutable.
    boundContext :: TypingBoundCtx builtin
  }
  deriving (Show)

instance Pretty (ConstraintContext builtin) where
  pretty ctx = pretty (blockedBy ctx)

-- <+> "<boundCtx=" <> pretty (length (boundContext ctx)) <> ">"

instance HasProvenance (ConstraintContext builtin) where
  provenanceOf (ConstraintContext _ _ creationProvenance _ _) = creationProvenance

instance HasBoundCtx (ConstraintContext builtin) where
  boundContextOf = boundContextOf . boundContext

blockCtxOn :: MetaSet -> ConstraintContext builtin -> ConstraintContext builtin
blockCtxOn metas (ConstraintContext cid originProv creationProv _ ctx) =
  let status = BlockingStatus (Just metas)
   in ConstraintContext cid originProv creationProv status ctx

updateConstraintBoundCtx ::
  ConstraintContext builtin ->
  TypingBoundCtx builtin ->
  ConstraintContext builtin
updateConstraintBoundCtx ConstraintContext {..} newBoundCtx =
  ConstraintContext {boundContext = newBoundCtx, ..}

contextDBLevel :: ConstraintContext builtin -> Lv
contextDBLevel = Lv . length . boundContext

--------------------------------------------------------------------------------
-- Unification constraints

--------------------------------------------------------------------------------
-- Instance constraints

data InstanceConstraintOrigin builtin = InstanceConstraintOrigin
  { checkedInstanceOp :: Expr Ix builtin,
    checkedInstanceOpArgs :: [Arg Ix builtin],
    checkedInstanceOpType :: Type Ix builtin,
    checkedInstanceType :: Type Ix builtin
  }
  deriving (Show)

data InstanceConstraint builtin = Resolve
  { instanceOrigin :: InstanceConstraintOrigin builtin,
    instanceSolutionMeta :: MetaID,
    instanceRelevance :: Relevance,
    instanceGoal :: Value builtin
  }
  deriving (Show)

type instance
  WithContext (InstanceConstraint builtin) =
    Contextualised (InstanceConstraint builtin) (ConstraintContext builtin)

data InstanceCandidate builtin = InstanceCandidate
  { candidateExpr :: Expr Ix builtin,
    candidateSolution :: Expr Ix builtin
  }
  deriving (Show)

type instance
  WithContext (InstanceCandidate builtin) =
    Contextualised (InstanceCandidate builtin) (TypingBoundCtx builtin)

data InstanceGoal builtin = InstanceGoal
  { goalTelescope :: Telescope Ix builtin,
    goalHead :: builtin,
    goalSpine :: Spine builtin
  }
  deriving (Show)

<<<<<<< HEAD
-- | Stores the list of instance candidates currently in scope.
-- We use a HashMap rather than an ordinary Map as not all builtins may be
-- totally ordered (e.g. PolarityBuiltin and LinearityBuiltin)
type InstanceCandidateDatabase builtin =
  HashMap builtin [InstanceCandidate builtin]
=======
type InstanceConstraintInfo builtin =
  ( ConstraintContext builtin,
    InstanceConstraintOrigin builtin
  )

--------------------------------------------------------------------------------
-- Constraint origins

data CheckingExprType builtin = CheckingExpr
  { checkedExpr :: Expr Ix builtin,
    checkedExprExpectedType :: Type Ix builtin,
    checkedExprActualType :: Expr Ix builtin
  }
  deriving (Show)

data CheckingBinderType builtin = CheckingBinder
  { checkedBinderName :: Maybe Name,
    checkedBinderExpectedType :: Type Ix builtin,
    checkedBinderActualType :: Type Ix builtin
  }
  deriving (Show)

data UnificationConstraintOrigin builtin
  = CheckingExprType (CheckingExprType builtin)
  | CheckingBinderType (CheckingBinderType builtin)
  | CheckingInstanceType (InstanceConstraintOrigin builtin)
  | CheckingAuxiliary
  deriving (Show)

-- | A constraint representing that a pair of expressions should be equal
data UnificationConstraint builtin
  = Unify
      (UnificationConstraintOrigin builtin)
      (Value builtin)
      (Value builtin)
  deriving (Show)

type instance
  WithContext (UnificationConstraint builtin) =
    Contextualised (UnificationConstraint builtin) (ConstraintContext builtin)
>>>>>>> 2fe01dd9

--------------------------------------------------------------------------------
-- Constraint

data Constraint builtin
  = -- | Represents that the two contained expressions should be equal.
    UnificationConstraint (UnificationConstraint builtin)
  | -- | Represents that the provided type must have the required functionality
    InstanceConstraint (InstanceConstraint builtin)
  deriving (Show)

type instance
  WithContext (Constraint builtin) =
    Contextualised (Constraint builtin) (ConstraintContext builtin)

getTypeClassConstraint :: WithContext (Constraint builtin) -> Maybe (WithContext (InstanceConstraint builtin))
getTypeClassConstraint (WithContext constraint ctx) = case constraint of
  InstanceConstraint tc -> Just (WithContext tc ctx)
  _ -> Nothing

separateConstraints :: [WithContext (Constraint builtin)] -> ([WithContext (UnificationConstraint builtin)], [WithContext (InstanceConstraint builtin)])
separateConstraints [] = ([], [])
separateConstraints (WithContext c ctx : cs) = case c of
  UnificationConstraint uc -> first (WithContext uc ctx :) (separateConstraints cs)
  InstanceConstraint tc -> second (WithContext tc ctx :) (separateConstraints cs)

blockConstraintOn ::
  Contextualised c (ConstraintContext builtin) ->
  MetaSet ->
  Contextualised c (ConstraintContext builtin)
blockConstraintOn (WithContext c ctx) metas = WithContext c (blockCtxOn metas ctx)

isBlocked :: MetaSet -> ConstraintContext builtin -> Bool
isBlocked solvedMetas ctx = isStillBlocked solvedMetas (blockedBy ctx)

constraintIsBlocked :: MetaSet -> Contextualised c (ConstraintContext builtin) -> Bool
constraintIsBlocked solvedMetas c = isBlocked solvedMetas (contextOf c)

--------------------------------------------------------------------------------
-- Progress in solving meta-variable constraints

data ConstraintProgress builtin
  = Stuck MetaSet
  | Progress [WithContext (Constraint builtin)]
  deriving (Show)

instance Semigroup (ConstraintProgress builtin) where
  Stuck m1 <> Stuck m2 = Stuck (m1 <> m2)
  Stuck {} <> x@Progress {} = x
  x@Progress {} <> Stuck {} = x
  Progress r1 <> Progress r2 = Progress (r1 <> r2)<|MERGE_RESOLUTION|>--- conflicted
+++ resolved
@@ -22,11 +22,7 @@
   = MissingExplicitArgument BoundDBCtx (Binder Ix builtin) (Arg Ix builtin)
   | FunctionTypeMismatch BoundDBCtx (Expr Ix builtin) [Arg Ix builtin] (Expr Ix builtin) [Arg Ix builtin]
   | FailedUnificationConstraints (NonEmpty (WithContext (UnificationConstraint builtin)))
-<<<<<<< HEAD
-  | FailedInstanceConstraint (ConstraintContext builtin) (InstanceGoal builtin) [WithContext (InstanceCandidate builtin)]
-=======
   | FailedInstanceConstraint (ConstraintContext builtin) (InstanceConstraintOrigin builtin) (InstanceGoal builtin) [WithContext (InstanceCandidate builtin)]
->>>>>>> 2fe01dd9
   | UnsolvedConstraints (NonEmpty (WithContext (Constraint builtin)))
   | FailedIndexConstraintTooBig (ConstraintContext builtin) Int Int
   | FailedIndexConstraintUnknown (ConstraintContext builtin) (Value builtin) (VType builtin)
@@ -220,17 +216,16 @@
   }
   deriving (Show)
 
-<<<<<<< HEAD
+type InstanceConstraintInfo builtin =
+  ( ConstraintContext builtin,
+    InstanceConstraintOrigin builtin
+  )
+
 -- | Stores the list of instance candidates currently in scope.
 -- We use a HashMap rather than an ordinary Map as not all builtins may be
 -- totally ordered (e.g. PolarityBuiltin and LinearityBuiltin)
 type InstanceCandidateDatabase builtin =
   HashMap builtin [InstanceCandidate builtin]
-=======
-type InstanceConstraintInfo builtin =
-  ( ConstraintContext builtin,
-    InstanceConstraintOrigin builtin
-  )
 
 --------------------------------------------------------------------------------
 -- Constraint origins
@@ -267,7 +262,6 @@
 type instance
   WithContext (UnificationConstraint builtin) =
     Contextualised (UnificationConstraint builtin) (ConstraintContext builtin)
->>>>>>> 2fe01dd9
 
 --------------------------------------------------------------------------------
 -- Constraint
