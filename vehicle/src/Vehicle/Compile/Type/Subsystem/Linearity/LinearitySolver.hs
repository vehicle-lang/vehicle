{-# OPTIONS_GHC -Wno-unrecognised-pragmas #-}

{-# HLINT ignore "Use max" #-}
module Vehicle.Compile.Type.Subsystem.Linearity.LinearitySolver
  ( solveLinearityConstraint,
  )
where

import Data.Maybe (mapMaybe)
import Vehicle.Compile.Error
import Vehicle.Compile.Normalise.Monad (MonadNorm)
import Vehicle.Compile.Prelude
import Vehicle.Compile.Type.Constraint.Core
import Vehicle.Compile.Type.Core
import Vehicle.Compile.Type.Meta.Substitution (substMetas)
import Vehicle.Compile.Type.Monad (MonadTypeChecker)
import Vehicle.Compile.Type.Monad.Class (addConstraints, solveMeta)
import Vehicle.Compile.Type.Subsystem.Linearity.Core
import Vehicle.Compile.Type.Subsystem.Standard.Interface
import Vehicle.Expr.Normalised
import Vehicle.Syntax.Builtin

solveLinearityConstraint ::
  (MonadLinearitySolver m) =>
  InstanceCandidateDatabase LinearityBuiltin ->
  WithContext (InstanceConstraint LinearityBuiltin) ->
  m ()
<<<<<<< HEAD
solveLinearityConstraint _ (WithContext constraint ctx) = do
  normConstraint@(Has _ _ expr) <- substMetas constraint
=======
solveLinearityConstraint (WithContext constraint ctx) = do
  normConstraint@(Resolve origin _ _ expr) <- substMetas constraint
>>>>>>> 2fe01dd9
  (tc, spine) <- getTypeClass expr
  let nConstraint = WithContext normConstraint ctx
  let maybeProgress = solve tc (ctx, origin) (mapMaybe getExplicitArg spine)
  case maybeProgress of
    Nothing -> malformedConstraintError nConstraint
    Just progress -> handleConstraintProgress nConstraint =<< progress

--------------------------------------------------------------------------------
-- Constraint solving

type MonadLinearitySolver m =
  ( MonadTypeChecker LinearityBuiltin m,
    MonadNorm LinearityBuiltin m
  )

type LinearitySolver =
  forall m.
  (MonadLinearitySolver m) =>
  InstanceConstraintInfo LinearityBuiltin ->
  [VType LinearityBuiltin] ->
  Maybe (m (ConstraintProgress LinearityBuiltin))

solve :: LinearityRelation -> LinearitySolver
solve = \case
  MaxLinearity -> solveMaxLinearity
  MulLinearity -> solveMulLinearity
  FunctionLinearity position -> solveFunctionLinearity position
  QuantifierLinearity q -> solveQuantifierLinearity q

solveQuantifierLinearity :: Quantifier -> LinearitySolver
solveQuantifierLinearity _ _ [getNMeta -> Just m, _] = blockOn [m]
solveQuantifierLinearity _ info [VPi binder body, res] = Just $ do
  let varName = getBinderName binder
  let domainLin = VLinearityExpr (Linear (QuantifiedVariableProvenance (provenanceOf binder) varName))
  domEq <- createInstanceUnification info (typeOf binder) domainLin
  resEq <- createInstanceUnification info res body
  return $ Progress [domEq, resEq]
solveQuantifierLinearity _ _ _ = Nothing

solveMaxLinearity :: LinearitySolver
solveMaxLinearity info [lin1, lin2, res] =
  case (lin1, lin2) of
    (VLinearityExpr l1, VLinearityExpr l2) -> Just $ do
      let linRes = VLinearityExpr $ maxLinearityOp l1 l2
      resEq <- createInstanceUnification info res linRes
      return $ Progress [resEq]
    (_, VLinearityExpr Constant) -> Just $ do
      resEq <- createInstanceUnification info lin1 res
      return $ Progress [resEq]
    (VLinearityExpr Constant, _) -> Just $ do
      resEq <- createInstanceUnification info lin2 res
      return $ Progress [resEq]
    (getNMeta -> Just m1, _) -> blockOn [m1]
    (_, getNMeta -> Just m2) -> blockOn [m2]
    _ -> Nothing
solveMaxLinearity _ _ = Nothing

solveMulLinearity :: LinearitySolver
solveMulLinearity info@(ctx, _) [lin1, lin2, res] =
  case (lin1, lin2) of
    (VLinearityExpr l1, VLinearityExpr l2) -> Just $ do
      let p = originalProvenance ctx
      let linRes = VLinearityExpr $ mulLinearityOp p l1 l2
      resEq <- createInstanceUnification info res linRes
      return $ Progress [resEq]
    (_, VLinearityExpr Constant) -> Just $ do
      resEq <- createInstanceUnification info lin1 res
      return $ Progress [resEq]
    (VLinearityExpr Constant, _) -> Just $ do
      resEq <- createInstanceUnification info lin2 res
      return $ Progress [resEq]
    (getNMeta -> Just m1, _) -> blockOn [m1]
    (_, getNMeta -> Just m2) -> blockOn [m2]
    _ -> Nothing
solveMulLinearity _ _ = Nothing

solveFunctionLinearity :: FunctionPosition -> LinearitySolver
solveFunctionLinearity functionPosition info@(ctx, _) [arg, res] = case arg of
  (getNMeta -> Just m1) -> blockOn [m1]
  VLinearityExpr lin -> Just $ do
    let p = provenanceOf ctx
    let addFuncProv pp = LinFunctionProvenance p pp functionPosition
    let resLin = VLinearityExpr $ mapLinearityProvenance addFuncProv lin
    resEq <- createInstanceUnification info res resLin
    return $ Progress [resEq]
  _ -> Nothing
solveFunctionLinearity _ _ _ = Nothing

--------------------------------------------------------------------------------
-- Operations over linearities

maxLinearityOp :: Linearity -> Linearity -> Linearity
maxLinearityOp l1 l2 = if l1 >= l2 then l1 else l2

mulLinearityOp :: Provenance -> Linearity -> Linearity -> Linearity
mulLinearityOp p l1 l2 = case (l1, l2) of
  (Constant, _) -> l2
  (_, Constant) -> l1
  (Linear p1, Linear p2) -> NonLinear p p1 p2
  (NonLinear {}, _) -> l1
  (_, NonLinear {}) -> l2

--------------------------------------------------------------------------------
-- Other

handleConstraintProgress ::
  (MonadTypeChecker LinearityBuiltin m) =>
  WithContext (InstanceConstraint LinearityBuiltin) ->
  ConstraintProgress LinearityBuiltin ->
  m ()
handleConstraintProgress originalConstraint@(WithContext (Resolve _ m _ _) ctx) = \case
  Stuck metas -> do
    let blockedConstraint = blockConstraintOn (mapObject InstanceConstraint originalConstraint) metas
    addConstraints [blockedConstraint]
  Progress newConstraints -> do
    solveMeta m (UnitLiteral (provenanceOf ctx)) (boundContext ctx)
    addConstraints newConstraints

getTypeClass :: (MonadCompile m) => Value LinearityBuiltin -> m (LinearityRelation, Spine LinearityBuiltin)
getTypeClass = \case
  (VBuiltin (LinearityRelation tc) args) -> return (tc, args)
  _ -> compilerDeveloperError "Unexpected non-type-class instance argument found."<|MERGE_RESOLUTION|>--- conflicted
+++ resolved
@@ -25,13 +25,8 @@
   InstanceCandidateDatabase LinearityBuiltin ->
   WithContext (InstanceConstraint LinearityBuiltin) ->
   m ()
-<<<<<<< HEAD
 solveLinearityConstraint _ (WithContext constraint ctx) = do
-  normConstraint@(Has _ _ expr) <- substMetas constraint
-=======
-solveLinearityConstraint (WithContext constraint ctx) = do
   normConstraint@(Resolve origin _ _ expr) <- substMetas constraint
->>>>>>> 2fe01dd9
   (tc, spine) <- getTypeClass expr
   let nConstraint = WithContext normConstraint ctx
   let maybeProgress = solve tc (ctx, origin) (mapMaybe getExplicitArg spine)
