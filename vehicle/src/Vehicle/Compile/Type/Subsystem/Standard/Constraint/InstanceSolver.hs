--- conflicted
+++ resolved
@@ -115,13 +115,8 @@
     go = \case
       [] -> return []
       (binder : localCtx) -> do
-<<<<<<< HEAD
-        let binderType = typeOf binder
-        candidates <- go localCtx
-=======
         candidates <- go localCtx
         let binderType = typeOf binder
->>>>>>> a8e17233
         case findTypeClassOfCandidate binderType of
           Right tc | tc == goalHead goal -> do
             let candidate =
