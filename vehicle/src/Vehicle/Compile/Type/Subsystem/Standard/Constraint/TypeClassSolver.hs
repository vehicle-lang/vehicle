--- conflicted
+++ resolved
@@ -80,19 +80,10 @@
   | isNMeta lamType = blockOnMetas [lamType]
 solveHasQuantifier q info@(ctx, _) [VPi binder body]
   | isNMeta domain = blockOnMetas [domain]
-<<<<<<< HEAD
-  | isIndexType domain = solveIndexQuantifier q ctx binder body
-  | isRatType domain = solveRatQuantifier q ctx binder body
-  | isVectorType domain = solveVectorQuantifier q ctx binder body
-  | otherwise = blockOrThrowErrors ctx [domain] tcError
-=======
   | isIndexType domain = Just $ solveIndexQuantifier q info binder body
-  | isNatType domain = Just $ solveSimpleQuantifier q info binder body
-  | isIntType domain = Just $ solveSimpleQuantifier q info binder body
-  | isRatType domain = Just $ solveSimpleQuantifier q info binder body
+  | isRatType domain = Just $ solveRatQuantifier q info binder body
   | isVectorType domain = Just $ solveVectorQuantifier q info binder body
   | otherwise = Just $ blockOrThrowErrors ctx [domain] tcError
->>>>>>> 2fe01dd9
   where
     domain = typeOf binder
     tcError = [FailedQuantifierConstraintDomain info domain q]
@@ -124,17 +115,10 @@
 
   return $ Right ([domainEq, bodyEq], solution)
 
-<<<<<<< HEAD
 solveRatQuantifier :: HasQuantifierSolver
-solveRatQuantifier q c _domainBinder body = do
-  let p = provenanceOf c
-  bodyEq <- unify c body VBoolType
-=======
-solveSimpleQuantifier :: HasQuantifierSolver
-solveSimpleQuantifier q info@(ctx, _) _domainBinder body = do
+solveRatQuantifier q info@(ctx, _) _domainBinder body = do
   let p = provenanceOf ctx
   bodyEq <- createInstanceUnification info body VBoolType
->>>>>>> 2fe01dd9
   let solution = NullaryBuiltinFunctionExpr p (Quantifier q)
   return $ Right ([bodyEq], solution)
 
