module Vehicle.Compile.Type.Constraint.InstanceSolver
  ( resolveInstance,
  )
where

<<<<<<< HEAD
import Control.Monad.Error.Class (MonadError (..))
import Data.HashMap.Strict qualified as Map
=======
import Control.Monad.Except (MonadError (..))
import Data.HashMap.Strict (HashMap)
import Data.HashMap.Strict qualified as HashMap
>>>>>>> 2fe01dd9
import Data.Hashable (Hashable)
import Data.Maybe (catMaybes, fromMaybe)
import Data.Proxy (Proxy (..))
import Prettyprinter (list)
<<<<<<< HEAD
import Vehicle.Compile.Error (CompileError (..), MonadCompile)
=======
import Vehicle.Compile.Error
>>>>>>> 2fe01dd9
import Vehicle.Compile.Error.Message (MeaningfulError (..))
import Vehicle.Compile.Normalise.NBE (eval)
import Vehicle.Compile.Prelude
import Vehicle.Compile.Print (PrintableBuiltin, prettyExternal, prettyFriendly)
import Vehicle.Compile.Type (runUnificationSolver)
import Vehicle.Compile.Type.Constraint.Core
import Vehicle.Compile.Type.Core
import Vehicle.Compile.Type.Meta.Substitution (substMetas)
import Vehicle.Compile.Type.Monad
import Vehicle.Expr.DeBruijn (Ix, Lv (..), dbLevelToIndex, substDBInto)
import Vehicle.Expr.Normalised

--------------------------------------------------------------------------------
-- Public interface

resolveInstance ::
  forall builtin m.
  (Hashable builtin, MonadInstance builtin m) =>
  InstanceCandidateDatabase builtin ->
  WithContext (InstanceConstraint builtin) ->
  m ()
resolveInstance allCandidates (WithContext constraint ctx) = do
  normConstraint@(Resolve origin meta relevance expr) <- substMetas constraint
  logDebug MaxDetail $ "Forced:" <+> prettyFriendly (WithContext normConstraint ctx)

  goal <- parseInstanceGoal expr
<<<<<<< HEAD
  let candidates = fromMaybe [] $ Map.lookup (goalHead goal) allCandidates
  solveInstanceGoal candidates ctx meta relevance goal
=======
  let candidates = fromMaybe [] $ HashMap.lookup (goalHead goal) allCandidates
  solveInstanceGoal candidates ctx origin meta relevance goal
>>>>>>> 2fe01dd9

--------------------------------------------------------------------------------
-- Algorithm

type MonadInstance builtin m = TCM builtin m

-- The algorithm for this is taken from
-- https://agda.readthedocs.io/en/v2.6.2.2/language/instance-arguments.html#instance-resolution

solveInstanceGoal ::
  forall builtin m.
  (MonadInstance builtin m) =>
  [InstanceCandidate builtin] ->
  ConstraintContext builtin ->
  InstanceConstraintOrigin builtin ->
  MetaID ->
  Relevance ->
  InstanceGoal builtin ->
  m ()
<<<<<<< HEAD
solveInstanceGoal rawBuiltinCandidates ctx meta relevance goal@InstanceGoal {..} = do
=======
solveInstanceGoal rawBuiltinCandidates ctx origin meta relevance goal = do
  let p = provenanceOf ctx
>>>>>>> 2fe01dd9
  let boundCtx = boundContext ctx

  -- The builtin candidates have access to the entire bound context
  let builtinCandidates = fmap (`WithContext` boundCtx) rawBuiltinCandidates
  -- Find the candidates in the bound context.
  candidatesInBoundCtx <- findCandidatesInBoundCtx goal boundCtx
  let allCandidates = builtinCandidates <> candidatesInBoundCtx

  logDebug MaxDetail $
    line
      <> "Builtin candidates:"
      <> line
      <> indent 2 (list (fmap prettyCandidate builtinCandidates))
      <> line
      <> "Context candidates:"
      <> line
      <> indent 2 (list (fmap prettyCandidate candidatesInBoundCtx))
      <> line

  -- Try all candidates
  successfulCandidates <- catMaybes <$> traverse (checkCandidate (ctx, origin) meta goal) allCandidates

  case successfulCandidates of
    -- If there is a single valid candidate then we adopt the resulting state
    [(candidate, typeCheckerState)] -> do
      logDebug MaxDetail $ "Accepting only remaining candidate:" <+> squotes (prettyCandidate candidate)
      adoptHypotheticalState typeCheckerState

    -- If there are no valid candidates then we fail.
    [] -> do
<<<<<<< HEAD
      substCtx <- substMetas ctx
      throwError $ TypingError $ FailedInstanceConstraint substCtx goal allCandidates
=======
      substOrigin <- substMetas origin
      throwError $ TypingError $ FailedInstanceConstraint ctx substOrigin goal allCandidates
>>>>>>> 2fe01dd9

    -- Otherwise there are still multiple valid candidates so we're forced to block.
    _ -> do
      logDebug MaxDetail "Multiple possible candidates found so deferring."
      let constraint = WithContext (InstanceConstraint (Resolve origin meta relevance (goalExpr goal))) ctx
      -- TODO can we be more precise with the set of blocking metas?
      blockedConstraint <- blockConstraintOn constraint <$> getUnsolvedMetas (Proxy @builtin)
      addConstraints [blockedConstraint]

-- | Locates any more candidates that are in the bound context of the constraint
findCandidatesInBoundCtx ::
  forall builtin m.
  (MonadInstance builtin m) =>
  InstanceGoal builtin ->
  TypingBoundCtx builtin ->
  m [WithContext (InstanceCandidate builtin)]
findCandidatesInBoundCtx goal ctx = go ctx
  where
    go :: (MonadCompile m) => TypingBoundCtx builtin -> m [WithContext (InstanceCandidate builtin)]
    go = \case
      [] -> return []
      (binder : localCtx) -> do
        candidates <- go localCtx
        let binderType = typeOf binder
        case findInstanceGoalHead binderType of
          Right binderHead | binderHead == goalHead goal -> do
            let candidate =
                  InstanceCandidate
                    { candidateExpr = binderType,
                      candidateSolution = BoundVar mempty (dbLevelToIndex (Lv $ length ctx) (Lv $ length localCtx))
                    }
            return $ WithContext candidate localCtx : candidates
          _ -> return candidates

-- | Checks whether a candidate is a possibility for the instance goal.
-- Returns `Nothing` if it is definitely not a valid candidate and
-- `Just` if it might be a valid candidate.
checkCandidate ::
  forall builtin m.
  (MonadInstance builtin m) =>
  InstanceConstraintInfo builtin ->
  MetaID ->
  InstanceGoal builtin ->
  WithContext (InstanceCandidate builtin) ->
  m (Maybe (WithContext (InstanceCandidate builtin), TypeCheckerState builtin))
checkCandidate info@(constraintCtx, constraintOrigin) meta goal@InstanceGoal {..} candidate = do
  let candidateDoc = squotes (prettyCandidate candidate)
  logCompilerPass MaxDetail ("trying candidate instance" <+> candidateDoc) $ do
    result <- runTypeCheckerHypothetically $ do
      -- Allow the candidate to access all the arguments in the goal telescope.
      let goalCtxExtension = fmap mkTypingBoundCtxEntry goalTelescope
      let extendedGoalCtx = goalCtxExtension ++ boundContext constraintCtx
      let extendedGoalInfo = (updateConstraintBoundCtx constraintCtx extendedGoalCtx, constraintOrigin)

      logCompilerSection MaxDetail "hypothetically accepting candidate" $ do
        -- Instantiate the candidate telescope with metas and subst into body.
        (substCandidateExpr, substCandidateSolution, recInstanceConstraints) <-
          instantiateCandidateTelescope goalCtxExtension info candidate

        -- Unify the goal and candidate bodies
        unificationConstraint <-
          createInstanceUnification extendedGoalInfo (goalExpr goal) substCandidateExpr

        -- Add the solution of the type-class as well (if we had first class records
        -- then we wouldn't need to do this manually).
        solveMeta meta substCandidateSolution extendedGoalCtx
        addConstraints (unificationConstraint : recInstanceConstraints)

      runUnificationSolver (Proxy @builtin) mempty

    case result of
      Left err -> do
        logDebug MaxDetail $ line <> "Rejecting" <+> candidateDoc <+> "as a possibility"
        logDebug MaxDetail $ indent 2 (pretty (details err)) <> line
        return Nothing
      Right (_, state) -> do
        logDebug MaxDetail $ "Keeping" <+> candidateDoc <+> "as a possibility" <> line
        return $ Just (candidate, state)

-- | Generate meta variables for each binder in the telescope of the candidate
-- and then substitute them into the candidate expression.
instantiateCandidateTelescope ::
  forall builtin m.
  (MonadInstance builtin m) =>
  TypingBoundCtx builtin ->
  InstanceConstraintInfo builtin ->
  WithContext (InstanceCandidate builtin) ->
  m (Value builtin, Expr Ix builtin, [WithContext (Constraint builtin)])
instantiateCandidateTelescope goalCtxExtension (constraintCtx, constraintOrigin) candidate = do
  let WithContext InstanceCandidate {..} candidateCtx = candidate
  logCompilerSection MaxDetail "instantiating candidate telescope" $ do
    let initialCtx = goalCtxExtension ++ candidateCtx
    (candidateBody, candidateSol, newInstanceConstraints, finalCtx) <-
      go (candidateExpr, candidateSolution, [], initialCtx)
    normCandidateBody <- eval (typingBoundContextToEnv finalCtx) candidateBody
    return (normCandidateBody, candidateSol, newInstanceConstraints)
  where
    go ::
      (MonadInstance builtin m) =>
      (Type Ix builtin, Expr Ix builtin, [WithContext (Constraint builtin)], TypingBoundCtx builtin) ->
      m (Type Ix builtin, Expr Ix builtin, [WithContext (Constraint builtin)], TypingBoundCtx builtin)
    go = \case
      (Pi _ exprBinder exprBody, Lam _ _solutionBinder solutionBody, constraints, boundCtx) -> do
        let binderType = typeOf exprBinder
        (newArg, newConstraints) <- case visibilityOf exprBinder of
          Explicit {} ->
            compilerDeveloperError "Should not have an explicit argument in instance goal telescope"
          Implicit {} -> do
            let p = provenanceOf constraintCtx
            expr <- freshMetaExpr p binderType boundCtx
            return (unnormalised expr, [])
          Instance {} -> do
            let newInfo = (updateConstraintBoundCtx constraintCtx boundCtx, constraintOrigin)
            -- WARNING massive hack should be traversing the normalised type here.
            normBinderType <- eval (typingBoundContextToEnv boundCtx) binderType
            (expr, constraint) <- createSubInstance newInfo (relevanceOf exprBinder) normBinderType
            return (expr, [constraint])
        let exprBodyResult = newArg `substDBInto` exprBody
        let solutionBodyResult = newArg `substDBInto` solutionBody
        go (exprBodyResult, solutionBodyResult, newConstraints <> constraints, boundCtx)
      body -> return body

-- TODO move this to Print
prettyCandidate :: (PrintableBuiltin builtin) => WithContext (InstanceCandidate builtin) -> Doc a
prettyCandidate (WithContext candidate ctx) =
  prettyExternal (WithContext (candidateExpr candidate) (boundContextOf ctx))

goalExpr :: InstanceGoal builtin -> Value builtin
goalExpr InstanceGoal {..} = VBuiltin goalHead goalSpine<|MERGE_RESOLUTION|>--- conflicted
+++ resolved
@@ -3,23 +3,13 @@
   )
 where
 
-<<<<<<< HEAD
-import Control.Monad.Error.Class (MonadError (..))
+import Control.Monad.Except (MonadError (..))
 import Data.HashMap.Strict qualified as Map
-=======
-import Control.Monad.Except (MonadError (..))
-import Data.HashMap.Strict (HashMap)
-import Data.HashMap.Strict qualified as HashMap
->>>>>>> 2fe01dd9
 import Data.Hashable (Hashable)
 import Data.Maybe (catMaybes, fromMaybe)
 import Data.Proxy (Proxy (..))
 import Prettyprinter (list)
-<<<<<<< HEAD
-import Vehicle.Compile.Error (CompileError (..), MonadCompile)
-=======
 import Vehicle.Compile.Error
->>>>>>> 2fe01dd9
 import Vehicle.Compile.Error.Message (MeaningfulError (..))
 import Vehicle.Compile.Normalise.NBE (eval)
 import Vehicle.Compile.Prelude
@@ -46,13 +36,8 @@
   logDebug MaxDetail $ "Forced:" <+> prettyFriendly (WithContext normConstraint ctx)
 
   goal <- parseInstanceGoal expr
-<<<<<<< HEAD
   let candidates = fromMaybe [] $ Map.lookup (goalHead goal) allCandidates
-  solveInstanceGoal candidates ctx meta relevance goal
-=======
-  let candidates = fromMaybe [] $ HashMap.lookup (goalHead goal) allCandidates
   solveInstanceGoal candidates ctx origin meta relevance goal
->>>>>>> 2fe01dd9
 
 --------------------------------------------------------------------------------
 -- Algorithm
@@ -72,12 +57,7 @@
   Relevance ->
   InstanceGoal builtin ->
   m ()
-<<<<<<< HEAD
-solveInstanceGoal rawBuiltinCandidates ctx meta relevance goal@InstanceGoal {..} = do
-=======
 solveInstanceGoal rawBuiltinCandidates ctx origin meta relevance goal = do
-  let p = provenanceOf ctx
->>>>>>> 2fe01dd9
   let boundCtx = boundContext ctx
 
   -- The builtin candidates have access to the entire bound context
@@ -108,13 +88,8 @@
 
     -- If there are no valid candidates then we fail.
     [] -> do
-<<<<<<< HEAD
-      substCtx <- substMetas ctx
-      throwError $ TypingError $ FailedInstanceConstraint substCtx goal allCandidates
-=======
       substOrigin <- substMetas origin
       throwError $ TypingError $ FailedInstanceConstraint ctx substOrigin goal allCandidates
->>>>>>> 2fe01dd9
 
     -- Otherwise there are still multiple valid candidates so we're forced to block.
     _ -> do
