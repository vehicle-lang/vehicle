--- conflicted
+++ resolved
@@ -12,11 +12,6 @@
 
 import Data.Hashable (Hashable (..))
 import Vehicle.Compile.Prelude
-<<<<<<< HEAD
-import Data.Hashable (Hashable(..))
-=======
-import Vehicle.Compile.Type (TypedProg)
->>>>>>> 9e5a205f
 
 data ObjectFileContents = ObjectFileContents
   { _fileHash   :: Int
