{-# HLINT ignore "Use <|>" #-}
{-# LANGUAGE GeneralizedNewtypeDeriving #-}
{-# OPTIONS_GHC -Wno-orphans #-}
{-# OPTIONS_GHC -Wno-unrecognised-pragmas #-}

module Vehicle.Compile.Normalise.NBE
  ( whnf,
    EvalOptions (..),
    defaultEvalOptions,
    eval,
    evalApp,
    evalBuiltin,
    extendEnv,
    extendEnvOverBinder,
    lookupFreeVar,
    forceHead,
    forceArg,
    reeval,
    NormT,
    runNormT,
    runEmptyNormT,
    MonadNorm (..),
    evalMul,
    evalAddNat,
  )
where

import Control.Monad.Except (MonadError (..))
import Control.Monad.Reader (ReaderT (..), asks)
import Control.Monad.State (StateT)
import Control.Monad.Trans (MonadTrans (..))
import Control.Monad.Writer (WriterT)
import Data.Data (Proxy (..))
import Data.Foldable (foldrM)
import Data.List.NonEmpty as NonEmpty (toList)
import Data.Map qualified as Map (lookup)
import Data.Maybe (fromMaybe, isJust, mapMaybe)
import Vehicle.Compile.Error
import Vehicle.Compile.Prelude
import Vehicle.Compile.Print
import Vehicle.Compile.Type.Core
import Vehicle.Compile.Type.Meta (MetaSet)
import Vehicle.Compile.Type.Meta.Map qualified as MetaMap
import Vehicle.Compile.Type.Meta.Set qualified as MetaSet
import Vehicle.Expr.DeBruijn
import Vehicle.Expr.Normalisable
import Vehicle.Expr.Normalised
import Vehicle.Libraries.StandardLibrary (StdLibFunction (..))

-----------------------------------------------------------------------------
-- Main method

whnf ::
  (MonadNorm types m) =>
  Env types ->
  NormalisableExpr types ->
  m (Value types)
whnf = eval

-----------------------------------------------------------------------------
-- Normalisation monad

newtype EvalOptions = EvalOptions
  { evalFiniteQuantifiers :: Bool
  }

defaultEvalOptions :: EvalOptions
defaultEvalOptions =
  EvalOptions
    { evalFiniteQuantifiers = True
    }

class (MonadCompile m, PrintableBuiltin types) => MonadNorm types m where
  getEvalOptions :: Proxy types -> m EvalOptions
  getDeclSubstitution :: m (NormDeclCtx types)
  getMetaSubstitution :: m (MetaSubstitution types)

instance (MonadNorm types m) => MonadNorm types (StateT s m) where
  getEvalOptions = lift . getEvalOptions
  getDeclSubstitution = lift getDeclSubstitution
  getMetaSubstitution = lift getMetaSubstitution

instance (Monoid s, MonadNorm types m) => MonadNorm types (WriterT s m) where
  getEvalOptions = lift . getEvalOptions
  getDeclSubstitution = lift getDeclSubstitution
  getMetaSubstitution = lift getMetaSubstitution

instance (MonadNorm types m) => MonadNorm types (ReaderT s m) where
  getEvalOptions = lift . getEvalOptions
  getDeclSubstitution = lift getDeclSubstitution
  getMetaSubstitution = lift getMetaSubstitution

newtype NormT types m a = NormT
  { unnormT :: ReaderT (EvalOptions, NormDeclCtx types, MetaSubstitution types) m a
  }
  deriving (Functor, Applicative, Monad)

runNormT :: EvalOptions -> NormDeclCtx types -> MetaSubstitution types -> NormT types m a -> m a
runNormT opts declSubst metaSubst x = runReaderT (unnormT x) (opts, declSubst, metaSubst)

runEmptyNormT :: NormT types m a -> m a
runEmptyNormT = runNormT defaultEvalOptions mempty mempty

instance MonadTrans (NormT types) where
  lift = NormT . lift

instance (MonadLogger m) => MonadLogger (NormT types m) where
  setCallDepth = lift . setCallDepth
  getCallDepth = lift getCallDepth
  incrCallDepth = lift incrCallDepth
  decrCallDepth = lift decrCallDepth
  getDebugLevel = lift getDebugLevel
  logMessage = lift . logMessage

instance (MonadError e m) => MonadError e (NormT types m) where
  throwError = lift . throwError
  catchError m f = NormT (catchError (unnormT m) (unnormT . f))

instance (MonadCompile m, PrintableBuiltin types) => MonadNorm types (NormT types m) where
  getEvalOptions _ = NormT $ asks (\(opts, _, _) -> opts)
  getDeclSubstitution = NormT $ asks (\(_, declCtx, _) -> declCtx)
  getMetaSubstitution = NormT $ asks (\(_, _, metaCtx) -> metaCtx)

-----------------------------------------------------------------------------
-- Evaluation

eval :: (MonadNorm types m) => Env types -> NormalisableExpr types -> m (Value types)
eval env expr = do
  showEntry env expr
  result <- case expr of
    Hole {} -> resolutionError currentPass "Hole"
    Meta _ m -> return $ VMeta m []
    Universe _ u -> return $ VUniverse u
    Builtin _ b -> return $ VBuiltin b []
    Ann _ e _ -> eval env e
    Lam _ binder body -> do
      binder' <- evalBinder env binder
      return $ VLam binder' env body
    Pi _ binder body -> do
      binder' <- evalBinder env binder
      let newEnv = extendEnvOverBinder binder env
      body' <- eval newEnv body
      return $ VPi binder' body'
    BoundVar p i -> case lookupIx env i of
      Just (_, value) -> return value
      Nothing -> outOfBoundsError env p i
    FreeVar _ ident -> lookupFreeVar ident
    Let _ bound binder body -> do
      boundNormExpr <- eval env bound
      let newEnv = extendEnv binder boundNormExpr env
      eval newEnv body
    App _ fun args -> do
      fun' <- eval env fun
      args' <- traverse (traverse (eval env)) (NonEmpty.toList args)
      evalApp fun' args'

  showExit env result
  return result

lookupFreeVar :: forall types m. (MonadNorm types m) => Identifier -> m (Value types)
lookupFreeVar ident = do
  declSubst <- getDeclSubstitution
  let isFiniteQuantifier = ident == identifierOf StdForallIndex || ident == identifierOf StdExistsIndex
  evalFiniteQuants <- evalFiniteQuantifiers <$> getEvalOptions (Proxy @types)
  if isFiniteQuantifier && not evalFiniteQuants
    then return $ VFreeVar ident []
    else case Map.lookup ident declSubst of
      Just NormDeclCtxEntry {..}
        | isInlinable declAnns -> return declExpr
      _ -> return $ VFreeVar ident []

evalBinder :: (MonadNorm types m) => Env types -> NormalisableBinder types -> m (VBinder types)
evalBinder env = traverse (eval env)

evalApp :: (MonadNorm types m) => Value types -> Spine types -> m (Value types)
evalApp fun [] = return fun
evalApp fun (arg : args) = do
  showApp fun (arg : args)
  case fun of
    VMeta v spine -> return $ VMeta v (spine <> (arg : args))
    VBoundVar v spine -> return $ VBoundVar v (spine <> (arg : args))
    VFreeVar v spine -> evalFreeVarApp v (spine <> (arg : args))
    VLam binder env body
      | not (visibilityMatches binder arg) ->
          compilerDeveloperError $ "Mismatch in visibilities" <+> prettyVerbose binder <+> prettyVerbose arg
      | otherwise -> do
          let newEnv = extendEnv binder (argExpr arg) env
          body' <- eval newEnv body
          case args of
            [] -> return body'
            (a : as) -> evalApp body' (a : as)
    VBuiltin b spine
      | not (isTypeClassOperation b) -> do
          evalBuiltin b (spine <> mapMaybe getExplicitArg (arg : args))
      | otherwise -> do
          let (inst, remainingArgs) = findInstanceArg args
          evalApp inst remainingArgs
    VUniverse {} -> unexpectedExprError currentPass "VUniverse"
    VPi {} -> unexpectedExprError currentPass "VPi"

-- | This evaluates a free variable applied to an application.
evalFreeVarApp ::
  (MonadNorm types m) =>
  Identifier ->
  Spine types ->
  m (Value types)
evalFreeVarApp ident spine = do
  declSubst <- getDeclSubstitution
  case Map.lookup ident declSubst of
    -- If free variable was annotated with a `@noinline` annotation but all
    -- it's explicit arguments are actually values then we should actually
    -- substitute it through and evaluate.
    Just NormDeclCtxEntry {..}
      | not (isInlinable declAnns) && length spine == declArity -> do
          let allExplicitArgsAreValues = all (isValue . argExpr) $ filter isExplicit spine
          if allExplicitArgsAreValues
            then evalApp declExpr spine
            else return $ VFreeVar ident spine
    _ -> return $ VFreeVar ident spine

-----------------------------------------------------------------------------
-- Reevaluation

reeval ::
  (MonadNorm types m) =>
  Env types ->
  Value types ->
  m (Value types)
reeval env expr = do
  showNormEntry env expr
  result <- case expr of
    VUniverse {} -> return expr
    VLam binder lamEnv body -> do
      lamEnv' <- traverse (\(a, b) -> (a,) <$> reeval env b) lamEnv
      return $ VLam binder lamEnv' body
    VPi {} -> return expr
    VMeta m spine -> VMeta m <$> reevalSpine env spine
    VFreeVar v spine -> do
      value <- lookupFreeVar v
      spine' <- reevalSpine env spine
      evalApp value spine'
    VBoundVar v spine -> do
      case lookupLv env v of
        Nothing -> outOfBoundsError env mempty (dbLevelToIndex (Lv $ length env) v)
        Just (_, value) -> do
          spine' <- reevalSpine env spine
          evalApp value spine'
    VBuiltin b spine ->
      evalBuiltin b =<< traverse (reeval env) spine
  showNormExit env result
  return result

reevalSpine :: (MonadNorm types m) => Env types -> Spine types -> m (Spine types)
reevalSpine env = traverse (traverse (reeval env))

-----------------------------------------------------------------------------
-- Meta-variable forcing

-- | Recursively forces the evaluation of any meta-variables at the head
-- of the expresson.
forceHead :: (MonadNorm types m) => ConstraintContext types -> Value types -> m (Value types, MetaSet)
forceHead ctx expr = do
  (maybeForcedExpr, blockingMetas) <- forceExpr expr
  forcedExpr <- case maybeForcedExpr of
    Nothing -> return expr
    Just forcedExpr -> do
      let dbCtx = boundContextOf ctx
      logDebug MaxDetail $ "forced" <+> prettyFriendly (WithContext expr dbCtx) <+> "to" <+> prettyFriendly (WithContext forcedExpr dbCtx)
      return forcedExpr
  return (forcedExpr, blockingMetas)

-- | Recursively forces the evaluation of any meta-variables that are blocking
-- evaluation.
forceExpr :: forall types m. (MonadNorm types m) => Value types -> m (Maybe (Value types), MetaSet)
forceExpr = go
  where
    go :: Value types -> m (Maybe (Value types), MetaSet)
    go = \case
      VMeta m spine -> goMeta m spine
      VBuiltin b spine -> forceBuiltin b spine
      _ -> return (Nothing, mempty)

    goMeta :: MetaID -> Spine types -> m (Maybe (Value types), MetaSet)
    goMeta m spine = do
      metaSubst <- getMetaSubstitution
      case MetaMap.lookup m metaSubst of
        Just solution -> do
          normMetaExpr <- evalApp (normalised solution) spine
          (maybeForcedExpr, blockingMetas) <- go normMetaExpr
          let forcedExpr = maybe (Just normMetaExpr) Just maybeForcedExpr
          return (forcedExpr, blockingMetas)
        Nothing -> return (Nothing, MetaSet.singleton m)

forceArg :: (MonadNorm types m) => Value types -> m (Value types, Bool, MetaSet)
forceArg expr = do
  (maybeResult, blockingMetas) <- forceExpr expr
  let result = fromMaybe expr maybeResult
  let reduced = isJust maybeResult
  return (result, reduced, blockingMetas)

forceBuiltin ::
  (MonadNorm types m) =>
  NormalisableBuiltin types ->
  ExplicitSpine types ->
  m (Maybe (Value types), MetaSet)
forceBuiltin b spine = case b of
  CConstructor {} -> return (Nothing, mempty)
  CType {} -> return (Nothing, mempty)
  CFunction {} -> do
    (argResults, argsReduced, argBlockingMetas) <- unzip3 <$> traverse forceArg spine
    let anyArgsReduced = or argsReduced
    let blockingMetas = MetaSet.unions argBlockingMetas
    result <-
      if not anyArgsReduced
        then return Nothing
        else do
          Just <$> evalBuiltin b argResults
    return (result, blockingMetas)

-----------------------------------------------------------------------------
-- Normalisation of builtins
-----------------------------------------------------------------------------

evalBuiltin ::
  (MonadNorm types m) =>
  NormalisableBuiltin types ->
  ExplicitSpine types ->
  m (Value types)
evalBuiltin b args = case b of
  CConstructor {} -> return $ VBuiltin b args
  CType {} -> return $ VBuiltin b args
  CFunction f -> evalBuiltinFunction f args

evalBuiltinFunction :: (MonadNorm types m) => BuiltinFunction -> ExplicitSpine types -> m (Value types)
evalBuiltinFunction b args
  | isDerived b = evalDerivedBuiltin b args
  | otherwise = do
      let result = case b of
            Quantifier {} -> Nothing
            Not -> return <$> evalNot args
            And -> return <$> evalAnd args
            Or -> return <$> evalOr args
            Neg dom -> return <$> evalNeg dom args
            Add dom -> return <$> evalAdd dom args
            Sub dom -> return <$> evalSub dom args
            Mul dom -> return <$> evalMul dom args
            Div dom -> return <$> evalDiv dom args
            Equals dom op -> return <$> evalEquals dom op args
            Order dom op -> return <$> evalOrder dom op args
            If -> return <$> evalIf args
            At -> return <$> evalAt args
            ConsVector -> return <$> evalConsVector args
            Fold dom -> evalFold dom args
            FromNat dom -> return <$> evalFromNat dom args
            FromRat dom -> return <$> evalFromRat dom args
            Indices -> return <$> evalIndices args
            Implies -> Just $ compilerDeveloperError $ "Found derived types" <+> pretty b

      case result of
        Nothing -> return $ VBuiltinFunction b args
        Just r -> r

isDerived :: BuiltinFunction -> Bool
isDerived = \case
  Implies {} -> True
  _ -> False

evalDerivedBuiltin ::
  (MonadNorm types m) =>
  BuiltinFunction ->
  ExplicitSpine types ->
  m (Value types)
evalDerivedBuiltin b args = case b of
  Implies -> evalImplies args
  _ -> compilerDeveloperError $ "Invalid derived types" <+> quotePretty b

-----------------------------------------------------------------------------
-- Indvidual builtins

type EvalBuiltin types m = ExplicitSpine types -> Maybe (m (Value types))

type EvalSimpleBuiltin types = ExplicitSpine types -> Maybe (Value types)

evalNot :: EvalSimpleBuiltin types
evalNot e = case e of
  [VBoolLiteral x] -> Just $ VBoolLiteral (not x)
  _ -> Nothing

evalAnd :: EvalSimpleBuiltin types
evalAnd = \case
  [VBoolLiteral x, VBoolLiteral y] -> Just $ VBoolLiteral (x && y)
  _ -> Nothing

evalOr :: EvalSimpleBuiltin types
evalOr = \case
  [VBoolLiteral x, VBoolLiteral y] -> Just $ VBoolLiteral (x || y)
  _ -> Nothing

evalNeg :: NegDomain -> EvalSimpleBuiltin types
evalNeg = \case
  NegInt -> evalNegInt
  NegRat -> evalNegRat

evalNegInt :: EvalSimpleBuiltin types
evalNegInt = \case
  [VIntLiteral x] -> Just $ VIntLiteral (-x)
  _ -> Nothing

evalNegRat :: EvalSimpleBuiltin types
evalNegRat = \case
  [VRatLiteral x] -> Just $ VRatLiteral (-x)
  _ -> Nothing

evalAdd :: AddDomain -> EvalSimpleBuiltin types
evalAdd = \case
  AddNat -> evalAddNat
  AddInt -> evalAddInt
  AddRat -> evalAddRat

evalAddNat :: EvalSimpleBuiltin types
evalAddNat = \case
  [VNatLiteral x, VNatLiteral y] -> Just $ VNatLiteral (x + y)
  _ -> Nothing

evalAddInt :: EvalSimpleBuiltin types
evalAddInt = \case
  [VIntLiteral x, VIntLiteral y] -> Just $ VIntLiteral (x + y)
  _ -> Nothing

evalAddRat :: EvalSimpleBuiltin types
evalAddRat = \case
  [VRatLiteral x, VRatLiteral y] -> Just $ VRatLiteral (x + y)
  _ -> Nothing

evalSub :: SubDomain -> EvalSimpleBuiltin types
evalSub = \case
  SubInt -> evalSubInt
  SubRat -> evalSubRat

evalSubInt :: EvalSimpleBuiltin types
evalSubInt = \case
  [VIntLiteral x, VIntLiteral y] -> Just $ VIntLiteral (x - y)
  _ -> Nothing

evalSubRat :: EvalSimpleBuiltin types
evalSubRat = \case
  [VRatLiteral x, VRatLiteral y] -> Just $ VRatLiteral (x - y)
  _ -> Nothing

evalMul :: MulDomain -> EvalSimpleBuiltin types
evalMul = \case
  MulNat -> evalMulNat
  MulInt -> evalMulInt
  MulRat -> evalMulRat

evalMulNat :: EvalSimpleBuiltin types
evalMulNat = \case
  [VNatLiteral x, VNatLiteral y] -> Just $ VNatLiteral (x * y)
  _ -> Nothing

evalMulInt :: EvalSimpleBuiltin types
evalMulInt = \case
  [VIntLiteral x, VIntLiteral y] -> Just $ VIntLiteral (x * y)
  _ -> Nothing

evalMulRat :: EvalSimpleBuiltin types
evalMulRat = \case
  [VRatLiteral x, VRatLiteral y] -> Just $ VRatLiteral (x * y)
  _ -> Nothing

evalDiv :: DivDomain -> EvalSimpleBuiltin types
evalDiv = \case
  DivRat -> evalDivRat

evalDivRat :: EvalSimpleBuiltin types
evalDivRat = \case
  [VRatLiteral x, VRatLiteral y] -> Just $ VRatLiteral (x / y)
  _ -> Nothing

evalOrder :: OrderDomain -> OrderOp -> EvalSimpleBuiltin types
evalOrder = \case
  OrderIndex -> evalOrderIndex
  OrderNat -> evalOrderNat
  OrderInt -> evalOrderInt
  OrderRat -> evalOrderRat

evalOrderIndex :: OrderOp -> EvalSimpleBuiltin types
evalOrderIndex op = \case
  [VIndexLiteral x, VIndexLiteral y] -> Just $ VBoolLiteral (orderOp op x y)
  _ -> Nothing

evalOrderNat :: OrderOp -> EvalSimpleBuiltin types
evalOrderNat op = \case
  [VNatLiteral x, VNatLiteral y] -> Just $ VBoolLiteral (orderOp op x y)
  _ -> Nothing

evalOrderInt :: OrderOp -> EvalSimpleBuiltin types
evalOrderInt op = \case
  [VIntLiteral x, VIntLiteral y] -> Just $ VBoolLiteral (orderOp op x y)
  _ -> Nothing

evalOrderRat :: OrderOp -> EvalSimpleBuiltin types
evalOrderRat op = \case
  [VRatLiteral x, VRatLiteral y] -> Just $ VBoolLiteral (orderOp op x y)
  _ -> Nothing

evalEquals :: EqualityDomain -> EqualityOp -> EvalSimpleBuiltin types
evalEquals = \case
  EqIndex -> evalEqualityIndex
  EqNat -> evalEqualityNat
  EqInt -> evalEqualityInt
  EqRat -> evalEqualityRat

evalEqualityIndex :: EqualityOp -> EvalSimpleBuiltin types
evalEqualityIndex op = \case
  [VIndexLiteral x, VIndexLiteral y] -> Just $ VBoolLiteral (equalityOp op x y)
  _ -> Nothing

evalEqualityNat :: EqualityOp -> EvalSimpleBuiltin types
evalEqualityNat op = \case
  [VNatLiteral x, VNatLiteral y] -> Just $ VBoolLiteral (equalityOp op x y)
  _ -> Nothing

evalEqualityInt :: EqualityOp -> EvalSimpleBuiltin types
evalEqualityInt op = \case
  [VIntLiteral x, VIntLiteral y] -> Just $ VBoolLiteral (equalityOp op x y)
  _ -> Nothing

evalEqualityRat :: EqualityOp -> EvalSimpleBuiltin types
evalEqualityRat op = \case
  [VRatLiteral x, VRatLiteral y] -> Just $ VBoolLiteral (equalityOp op x y)
  _ -> Nothing

evalFromNat :: FromNatDomain -> EvalSimpleBuiltin types
evalFromNat = \case
  FromNatToIndex -> evalFromNatToIndex
  FromNatToNat -> evalFromNatToNat
  FromNatToInt -> evalFromNatToInt
  FromNatToRat -> evalFromNatToRat

evalFromNatToIndex :: EvalSimpleBuiltin types
evalFromNatToIndex = \case
  [VNatLiteral x] -> Just $ VIndexLiteral x
  _ -> Nothing

evalFromNatToNat :: EvalSimpleBuiltin types
evalFromNatToNat = \case
  [x] -> Just x
  _ -> Nothing

evalFromNatToInt :: EvalSimpleBuiltin types
evalFromNatToInt = \case
  [VNatLiteral x] -> Just $ VIntLiteral x
  _ -> Nothing

evalFromNatToRat :: EvalSimpleBuiltin types
evalFromNatToRat = \case
  [VNatLiteral x] -> Just $ VRatLiteral (fromIntegral x)
  _ -> Nothing

evalFromRat :: FromRatDomain -> EvalSimpleBuiltin types
evalFromRat = \case
  FromRatToRat -> evalFromRatToRat

evalFromRatToRat :: EvalSimpleBuiltin types
evalFromRatToRat = \case
  [x] -> Just x
  _ -> Nothing

evalIf :: EvalSimpleBuiltin types
evalIf = \case
  [VBoolLiteral True, e1, _e2] -> Just e1
  [VBoolLiteral False, _e1, e2] -> Just e2
  _ -> Nothing

evalAt :: EvalSimpleBuiltin types
evalAt = \case
  [VVecLiteral xs, VIndexLiteral i] -> Just $ case xs !!? fromIntegral i of
    Nothing -> developerError $ "out of bounds error:" <+> pretty (length xs) <+> "<=" <+> pretty i
    Just xsi -> xsi
  _ -> Nothing

evalConsVector :: EvalSimpleBuiltin types
evalConsVector = \case
  [x, VVecLiteral xs] -> Just $ VVecLiteral (x : xs)
  _ -> Nothing

evalFold :: (MonadNorm types m) => FoldDomain -> EvalBuiltin types m
evalFold = \case
  FoldList -> evalFoldList
  FoldVector -> evalFoldVector

evalFoldList :: (MonadNorm types m) => EvalBuiltin types m
evalFoldList = \case
  [_f, e, VNil] ->
    Just $ return e
  [f, e, VCons [x, xs']] -> Just $ do
    r <- evalBuiltinFunction (Fold FoldList) [f, e, xs']
    evalApp f [ExplicitArg mempty x, ExplicitArg mempty r]
  _ -> Nothing

evalFoldVector :: (MonadNorm types m) => EvalBuiltin types m
evalFoldVector = \case
  [f, e, VVecLiteral xs] ->
    Just $
      foldrM f' e (zip [0 ..] xs)
    where
      f' (l, x) r =
        evalApp
          f
          [ ImplicitArg mempty (VNatLiteral l),
            ExplicitArg mempty x,
            ExplicitArg mempty r
          ]
  _ -> Nothing

evalIndices :: EvalSimpleBuiltin types
evalIndices = \case
  [VNatLiteral n] -> Just $ mkVLVec (fmap VIndexLiteral [0 .. n - 1])
  _ -> Nothing

-----------------------------------------------------------------------------
-- Derived

type EvalDerived types m = ExplicitSpine types -> m (Value types)

-- TODO define in terms of language

evalImplies :: (MonadNorm types m) => EvalDerived types m
evalImplies = \case
  [e1, e2] -> do
    ne1 <- evalBuiltinFunction Not [e1]
    evalBuiltinFunction Or [ne1, e2]
  args -> return $ VBuiltinFunction Implies args

-----------------------------------------------------------------------------
-- Other

currentPass :: Doc ()
currentPass = "normalisation by evaluation"

showEntry :: (MonadNorm types m) => Env types -> NormalisableExpr types -> m ()
showEntry _env _expr = do
<<<<<<< HEAD
  -- logDebug MidDetail $ "nbe-entry" <+> prettyVerbose expr -- <+> "   { env=" <+> prettyVerbose env <+> "}"
  -- logDebug MidDetail $ "nbe-entry" <+> prettyFriendly (WithContext expr (fmap fst env)) -- <+> "   { env=" <+> hang 0 (prettyVerbose env) <+> "}"
  -- incrCallDepth
  return ()
=======
  -- logDebug MaxDetail $ "nbe-entry" <+> prettyVerbose expr <+> "   { env=" <+> prettyVerbose env <+> "}"
  -- logDebug MaxDetail $ "nbe-entry" <+> prettyFriendly (WithContext expr (fmap fst env)) -- <+> "   { env=" <+> prettyVerbose env <+> "}"
  incrCallDepth
>>>>>>> 88429926

showExit :: (MonadNorm types m) => Env types -> Value types -> m ()
showExit _env _result = do
  -- decrCallDepth
  -- logDebug MidDetail $ "nbe-exit" <+> prettyVerbose result
  -- logDebug MidDetail $ "nbe-exit" <+> prettyFriendly (WithContext result (fmap fst env))
  return ()

showNormEntry :: (MonadNorm types m) => Env types -> Value types -> m ()
showNormEntry _env _expr = do
  -- logDebug MidDetail $ "reeval-entry" <+> prettyVerbose expr -- <+> "   { env=" <+> prettyVerbose env <+> "}"
  -- logDebug MidDetail $ "reeval-entry" <+> prettyFriendly (WithContext expr (fmap fst env)) -- <+> "   { env=" <+> hang 0 (prettyVerbose env) <+> "}"
  -- incrCallDepth
  return ()

showNormExit :: (MonadNorm types m) => Env types -> Value types -> m ()
showNormExit _env _result = do
  -- decrCallDepth
  -- logDebug MidDetail $ "reeval-exit" <+> prettyVerbose result
  -- logDebug MidDetail $ "reeval-exit" <+> prettyFriendly (WithContext result (fmap fst env))
  return ()

showApp :: (MonadNorm types m) => Value types -> Spine types -> m ()
showApp _fun _spine =
  return ()

outOfBoundsError :: (MonadCompile m) => BoundCtx a -> Provenance -> Ix -> m b
outOfBoundsError env p i =
  compilerDeveloperError $
    "Environment of size"
      <+> pretty (length env)
      <+> "in which NBE is being performed"
      <+> "is smaller than the found DB index"
      <+> pretty i
      <+> parens (pretty p)<|MERGE_RESOLUTION|>--- conflicted
+++ resolved
@@ -641,16 +641,10 @@
 
 showEntry :: (MonadNorm types m) => Env types -> NormalisableExpr types -> m ()
 showEntry _env _expr = do
-<<<<<<< HEAD
   -- logDebug MidDetail $ "nbe-entry" <+> prettyVerbose expr -- <+> "   { env=" <+> prettyVerbose env <+> "}"
   -- logDebug MidDetail $ "nbe-entry" <+> prettyFriendly (WithContext expr (fmap fst env)) -- <+> "   { env=" <+> hang 0 (prettyVerbose env) <+> "}"
   -- incrCallDepth
   return ()
-=======
-  -- logDebug MaxDetail $ "nbe-entry" <+> prettyVerbose expr <+> "   { env=" <+> prettyVerbose env <+> "}"
-  -- logDebug MaxDetail $ "nbe-entry" <+> prettyFriendly (WithContext expr (fmap fst env)) -- <+> "   { env=" <+> prettyVerbose env <+> "}"
-  incrCallDepth
->>>>>>> 88429926
 
 showExit :: (MonadNorm types m) => Env types -> Value types -> m ()
 showExit _env _result = do
