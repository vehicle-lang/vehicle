module Vehicle.Compile.Prelude.Utils where

import Data.List.NonEmpty (NonEmpty (..))
import Data.List.NonEmpty qualified as NonEmpty (toList)
import Data.Maybe (mapMaybe)
import Vehicle.Prelude
import Vehicle.Syntax.AST

--------------------------------------------------------------------------------
-- Utility functions

isTypeUniverse :: Expr var builtin -> Bool
isTypeUniverse TypeUniverse {} = True
isTypeUniverse _ = False

--------------------------------------------------------------------------------
-- Enumeration functions

freeNamesIn :: Expr var builtin -> [Identifier]
freeNamesIn = \case
  FreeVar _ ident -> [ident]
  BoundVar {} -> []
  Universe {} -> []
  Hole {} -> []
  Meta {} -> []
  Builtin {} -> []
  Ann _ e t -> freeNamesIn e <> freeNamesIn t
  App _ fun args -> freeNamesIn fun <> concatMap (freeNamesIn . argExpr) args
  Pi _ binder result -> freeNamesIn (binderType binder) <> freeNamesIn result
  Let _ bound binder body -> freeNamesIn bound <> freeNamesIn (binderType binder) <> freeNamesIn body
  Lam _ binder body -> freeNamesIn (binderType binder) <> freeNamesIn body

--------------------------------------------------------------------------------
-- Destruction functions

toHead :: Expr var builtin -> (Expr var builtin, [Arg var builtin])
toHead (App _ fun args) = (fun, NonEmpty.toList args)
toHead e = (e, [])

exprHead :: Expr var builtin -> Expr var builtin
exprHead = fst . toHead

onlyExplicit :: NonEmpty (GenericArg expr) -> [expr]
onlyExplicit args = argExpr <$> filter isExplicit (NonEmpty.toList args)

--------------------------------------------------------------------------------
-- Views

getMetaID :: Expr var builtin -> Maybe MetaID
getMetaID e = case exprHead e of
  Meta _ m -> Just m
  _ -> Nothing

getBinderName :: GenericBinder expr -> Name
getBinderName binder = case binderNamingForm binder of
  NameAndType name -> name
  OnlyName name -> name
  OnlyType -> developerError "Binder unexpectedly does not appear to have a name"

getExplicitArg :: GenericArg expr -> Maybe expr
getExplicitArg arg
  | isExplicit arg = Just (argExpr arg)
  | otherwise = Nothing

<<<<<<< HEAD
getImplicitArg :: GenericArg expr -> Maybe expr
getImplicitArg (ImplicitArg _ arg) = Just arg
getImplicitArg _ = Nothing
=======
getImplicitArg :: Arg var builtin -> Maybe (Expr var builtin)
getImplicitArg arg
  | isImplicit arg = Just (argExpr arg)
  | otherwise = Nothing

getRelevantArg :: GenericArg expr -> Maybe expr
getRelevantArg arg
  | isRelevant arg = Just (argExpr arg)
  | otherwise = Nothing
>>>>>>> a8e17233

filterOutNonExplicitArgs :: NonEmpty (Arg var builtin) -> [Expr var builtin]
filterOutNonExplicitArgs args = mapMaybe getExplicitArg (NonEmpty.toList args)<|MERGE_RESOLUTION|>--- conflicted
+++ resolved
@@ -62,11 +62,6 @@
   | isExplicit arg = Just (argExpr arg)
   | otherwise = Nothing
 
-<<<<<<< HEAD
-getImplicitArg :: GenericArg expr -> Maybe expr
-getImplicitArg (ImplicitArg _ arg) = Just arg
-getImplicitArg _ = Nothing
-=======
 getImplicitArg :: Arg var builtin -> Maybe (Expr var builtin)
 getImplicitArg arg
   | isImplicit arg = Just (argExpr arg)
@@ -76,7 +71,6 @@
 getRelevantArg arg
   | isRelevant arg = Just (argExpr arg)
   | otherwise = Nothing
->>>>>>> a8e17233
 
 filterOutNonExplicitArgs :: NonEmpty (Arg var builtin) -> [Expr var builtin]
 filterOutNonExplicitArgs args = mapMaybe getExplicitArg (NonEmpty.toList args)