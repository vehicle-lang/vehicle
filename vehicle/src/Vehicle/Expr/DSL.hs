{-# OPTIONS_GHC -Wno-unrecognised-pragmas #-}

{-# HLINT ignore "Avoid lambda using `infix`" #-}
module Vehicle.Expr.DSL
  ( DSL (..),
    DSLExpr (..),
    StandardDSLExpr,
    PolarityDSLExpr,
    LinearityDSLExpr,
    fromDSL,
    type0,
    (~>),
    (~~>),
    (~~~>),
    (.~~~>),
    (@@),
    (@@@),
    (@@@@),
    (.@@@@),
    explLam,
    implLam,
    instLam,
    naryFunc,
    forAllExpl,
    forAll,
    forAllInstance,
    forAllNat,
    forAllTypeTriples,
    implTypeTripleLam,
    builtin,
    builtinFunction,
    tUnit,
    tBool,
    tNat,
    tInt,
    tRat,
    tList,
    tListRaw,
    tIndex,
    tVector,
    tVectorFunctor,
    hasEq,
    hasOrd,
    hasAdd,
    hasSub,
    hasMul,
    hasDiv,
    hasNeg,
    hasMap,
    hasFold,
    hasQuantifierIn,
    hasNatLits,
    hasRatLits,
    hasVecLits,
    hasQuantifier,
    natInDomainConstraint,
    natLit,
    unitLit,
    addNat,
    tHole,
    nil,
    cons,
    -- Linearity
    tLin,
    forAllLinearities,
    forAllLinearityTriples,
    constant,
    linear,
    maxLinearity,
    mulLinearity,
    quantLinearity,
    -- Polarity
    tPol,
    forAllPolarities,
    forAllPolarityPairs,
    forAllPolarityTriples,
    unquantified,
    quantifierPolarity,
    negPolarity,
    ifPolarity,
    maxPolarity,
    impliesPolarity,
    eqPolarity,
  )
where

import Data.List.NonEmpty (NonEmpty)
import Data.Maybe (fromMaybe)
import Vehicle.Compile.Prelude
import Vehicle.Compile.Type.Subsystem.Linearity.Core
import Vehicle.Compile.Type.Subsystem.Polarity.Core
import Vehicle.Compile.Type.Subsystem.Standard.Core
import Vehicle.Expr.DeBruijn
import Vehicle.Expr.Normalisable
import Vehicle.Libraries.StandardLibrary (StdLibFunction)
import Prelude hiding (pi)

--------------------------------------------------------------------------------
-- Definition
--------------------------------------------------------------------------------

class DSL expr where
  infixl 4 `app`

  hole :: expr
  app :: expr -> NonEmpty (Visibility, Relevance, expr) -> expr
  pi :: Maybe Name -> Visibility -> Relevance -> expr -> (expr -> expr) -> expr
  lam :: Name -> Visibility -> Relevance -> expr -> (expr -> expr) -> expr
  free :: StdLibFunction -> expr

newtype DSLExpr builtin = DSL
  { unDSL :: Provenance -> Lv -> Expr Ix builtin
  }

fromDSL :: Provenance -> DSLExpr builtin -> Expr Ix builtin
fromDSL p e = unDSL e p 0

boundVar :: Lv -> DSLExpr builtin
boundVar i = DSL $ \p j -> BoundVar p (dbLevelToIndex j i)

approxPiForm :: Maybe Name -> Visibility -> BinderDisplayForm
approxPiForm name = \case
  Explicit {} -> BinderDisplayForm OnlyType False
  Implicit {} -> BinderDisplayForm (OnlyName $ fromMaybe "_" name) True
  Instance {} -> BinderDisplayForm OnlyType False

instance DSL (DSLExpr builtin) where
  hole = DSL $ \p _i ->
    Hole p "_"

  pi name v r binderType bodyFn = DSL $ \p i ->
    let varType = unDSL binderType p i
        var = boundVar i
        form = approxPiForm name v
        binder = Binder p form v r varType
        body = unDSL (bodyFn var) p (i + 1)
     in Pi p binder body

  lam name v r binderType bodyFn = DSL $ \p i ->
    let varType = unDSL binderType p i
        var = boundVar i
        binder = Binder p (BinderDisplayForm (OnlyName name) True) v r varType
        body = unDSL (bodyFn var) p (i + 1)
     in Lam p binder body

  app fun args = DSL $ \p i ->
    let fun' = unDSL fun p i
        args' = fmap (\(v, r, e) -> Arg p v r (unDSL e p i)) args
     in App p fun' args'

  free stdlibFn = DSL $ \p _i ->
    FreeVar p (identifierOf stdlibFn)

--------------------------------------------------------------------------------
-- AST
--------------------------------------------------------------------------------

-- | Explicit function type
infixr 4 ~>

(~>) :: DSLExpr builtin -> DSLExpr builtin -> DSLExpr builtin
x ~> y = pi Nothing Explicit Relevant x (const y)

-- | Implicit function type
infixr 4 ~~>

(~~>) :: DSLExpr builtin -> DSLExpr builtin -> DSLExpr builtin
x ~~> y = pi Nothing (Implicit False) Relevant x (const y)

-- | Instance function type
infixr 4 ~~~>

(~~~>) :: DSLExpr builtin -> DSLExpr builtin -> DSLExpr builtin
x ~~~> y = pi Nothing (Instance False) Relevant x (const y)

-- | Irrelevant instance function type
infixr 4 .~~~>

(.~~~>) :: DSLExpr builtin -> DSLExpr builtin -> DSLExpr builtin
x .~~~> y = pi Nothing (Instance False) Irrelevant x (const y)

explLam :: Name -> DSLExpr builtin -> (DSLExpr builtin -> DSLExpr builtin) -> DSLExpr builtin
explLam n = lam n Explicit Relevant

implLam :: Name -> DSLExpr builtin -> (DSLExpr builtin -> DSLExpr builtin) -> DSLExpr builtin
implLam n = lam n (Implicit False) Relevant

instLam :: Name -> DSLExpr builtin -> (DSLExpr builtin -> DSLExpr builtin) -> DSLExpr builtin
instLam n = lam n (Instance False) Relevant

implTypeTripleLam :: (DSLExpr builtin -> DSLExpr builtin -> DSLExpr builtin -> DSLExpr builtin) -> DSLExpr builtin
implTypeTripleLam f =
  implLam "t1" type0 $ \t1 ->
    implLam "t2" type0 $ \t2 ->
      implLam "t3" type0 $ \t3 ->
        f t1 t2 t3

infixl 6 @@

(@@) :: DSLExpr builtin -> NonEmpty (DSLExpr builtin) -> DSLExpr builtin
(@@) f args = app f (fmap (Explicit,Relevant,) args)

infixl 6 @@@

(@@@) :: DSLExpr builtin -> NonEmpty (DSLExpr builtin) -> DSLExpr builtin
(@@@) f args = app f (fmap (Implicit True,Relevant,) args)

infixl 6 @@@@

(@@@@) :: DSLExpr builtin -> NonEmpty (DSLExpr builtin) -> DSLExpr builtin
(@@@@) f args = app f (fmap (Instance True,Relevant,) args)

infixl 6 .@@@@

(.@@@@) :: DSLExpr builtin -> NonEmpty (DSLExpr builtin) -> DSLExpr builtin
(.@@@@) f args = app f (fmap (Instance True,Irrelevant,) args)

naryFunc :: Int -> DSLExpr builtin -> DSLExpr builtin -> DSLExpr builtin
naryFunc n a b = foldr (\_ r -> a ~> r) b ([0 .. n - 1] :: [Int])

forAllExpl :: Name -> DSLExpr builtin -> (DSLExpr builtin -> DSLExpr builtin) -> DSLExpr builtin
forAllExpl name = pi (Just name) Explicit Relevant

forAll :: Name -> DSLExpr builtin -> (DSLExpr builtin -> DSLExpr builtin) -> DSLExpr builtin
forAll name = pi (Just name) (Implicit False) Relevant

forAllInstance :: Name -> DSLExpr builtin -> (DSLExpr builtin -> DSLExpr builtin) -> DSLExpr builtin
forAllInstance name = pi (Just name) (Instance False) Relevant

universe :: UniverseLevel -> DSLExpr builtin
universe u = DSL $ \p _ -> Universe p u

type0 :: DSLExpr builtin
type0 = universe $ UniverseLevel 0

forAllTypeTriples :: (DSLExpr builtin -> DSLExpr builtin -> DSLExpr builtin -> DSLExpr builtin) -> DSLExpr builtin
forAllTypeTriples f =
  forAll "t1" type0 $ \t1 ->
    forAll "t2" type0 $ \t2 ->
      forAll "t3" type0 $ \t3 -> f t1 t2 t3

builtin :: builtin -> DSLExpr builtin
builtin b = DSL $ \p _ -> Builtin p b

--------------------------------------------------------------------------------
-- Standard builtin
--------------------------------------------------------------------------------

<<<<<<< HEAD
builtinFunction :: BuiltinFunction -> DSLExpr (NormalisableBuiltin types)
builtinFunction b = DSL $ \p _ -> Builtin p (CFunction b)

builtinConstructor :: BuiltinConstructor -> DSLExpr (NormalisableBuiltin types)
builtinConstructor = builtin . CConstructor

type StandardDSLExpr = DSLExpr (NormalisableBuiltin StandardBuiltinType)
=======
type StandardDSLExpr = DSLExpr StandardBuiltin

builtinFunction :: BuiltinFunction -> StandardDSLExpr
builtinFunction b = DSL $ \p _ -> Builtin p (CFunction b)

builtinConstructor :: BuiltinConstructor -> StandardDSLExpr
builtinConstructor = builtin . CConstructor
>>>>>>> ecd648b1

builtinType :: BuiltinType -> StandardDSLExpr
builtinType = builtin . CType . StandardBuiltinType

tUnit :: StandardDSLExpr
tUnit = builtinType Unit

tBool, tNat, tInt, tRat :: StandardDSLExpr
tBool = builtinType Bool
tNat = builtinType Nat
tInt = builtinType Int
tRat = builtinType Rat

tVector :: StandardDSLExpr -> StandardDSLExpr -> StandardDSLExpr
tVector tElem dim = builtinType Vector @@ [tElem, dim]

tVectorFunctor :: StandardDSLExpr -> StandardDSLExpr
tVectorFunctor n = explLam "A" type0 (\a -> tVector a n)

tListRaw :: StandardDSLExpr
tListRaw = builtinType List

tList :: StandardDSLExpr -> StandardDSLExpr
tList tElem = tListRaw @@ [tElem]

tIndex :: StandardDSLExpr -> StandardDSLExpr
tIndex n = builtinType Index @@ [n]

tHole :: Name -> StandardDSLExpr
tHole name = DSL $ \p _ -> Hole p name

forAllNat :: (StandardDSLExpr -> StandardDSLExpr) -> StandardDSLExpr
forAllNat = forAll "n" tNat

--------------------------------------------------------------------------------
-- TypeClass

builtinTypeClass :: TypeClass -> StandardDSLExpr
builtinTypeClass = builtin . CType . StandardTypeClass

typeClass :: TypeClass -> NonEmpty StandardDSLExpr -> StandardDSLExpr
typeClass tc args = builtinTypeClass tc @@ args

hasEq :: EqualityOp -> StandardDSLExpr -> StandardDSLExpr -> StandardDSLExpr
hasEq eq t1 t2 = typeClass (HasEq eq) [t1, t2]

hasOrd :: OrderOp -> StandardDSLExpr -> StandardDSLExpr -> StandardDSLExpr
hasOrd ord t1 t2 = typeClass (HasOrd ord) [t1, t2]

hasQuantifier :: Quantifier -> StandardDSLExpr -> StandardDSLExpr
hasQuantifier q t = typeClass (HasQuantifier q) [t]

numOp2TypeClass :: TypeClass -> StandardDSLExpr -> StandardDSLExpr -> StandardDSLExpr -> StandardDSLExpr
numOp2TypeClass tc t1 t2 t3 = typeClass tc [t1, t2, t3]

hasAdd :: StandardDSLExpr -> StandardDSLExpr -> StandardDSLExpr -> StandardDSLExpr
hasAdd = numOp2TypeClass HasAdd

hasSub :: StandardDSLExpr -> StandardDSLExpr -> StandardDSLExpr -> StandardDSLExpr
hasSub = numOp2TypeClass HasSub

hasMul :: StandardDSLExpr -> StandardDSLExpr -> StandardDSLExpr -> StandardDSLExpr
hasMul = numOp2TypeClass HasMul

hasDiv :: StandardDSLExpr -> StandardDSLExpr -> StandardDSLExpr -> StandardDSLExpr
hasDiv = numOp2TypeClass HasDiv

hasNeg :: StandardDSLExpr -> StandardDSLExpr -> StandardDSLExpr
hasNeg t1 t2 = typeClass HasNeg [t1, t2]

hasMap :: StandardDSLExpr -> StandardDSLExpr
hasMap tCont = typeClass HasMap [tCont]

hasFold :: StandardDSLExpr -> StandardDSLExpr
hasFold tCont = typeClass HasFold [tCont]

hasQuantifierIn :: Quantifier -> StandardDSLExpr -> StandardDSLExpr -> StandardDSLExpr -> StandardDSLExpr
hasQuantifierIn q tCont tElem tRes = typeClass (HasQuantifierIn q) [tCont, tElem, tRes]

hasNatLits :: StandardDSLExpr -> StandardDSLExpr
hasNatLits t = typeClass HasNatLits [t]

hasRatLits :: StandardDSLExpr -> StandardDSLExpr
hasRatLits t = typeClass HasRatLits [t]

hasVecLits :: StandardDSLExpr -> StandardDSLExpr -> StandardDSLExpr
hasVecLits n d = typeClass HasVecLits [n, d]

natInDomainConstraint :: StandardDSLExpr -> StandardDSLExpr -> StandardDSLExpr
natInDomainConstraint n t = typeClass NatInDomainConstraint [n, t]

--------------------------------------------------------------------------------
-- Constructors

nil :: StandardDSLExpr -> StandardDSLExpr
nil tElem = builtinConstructor Nil @@@ [tElem]

cons :: StandardDSLExpr -> StandardDSLExpr -> StandardDSLExpr -> StandardDSLExpr
cons tElem x xs = builtinConstructor Cons @@@ [tElem] @@ [x, xs]

natLit :: Int -> StandardDSLExpr
natLit n = builtinConstructor (LNat n)

unitLit :: StandardDSLExpr
unitLit = builtinConstructor LUnit

--------------------------------------------------------------------------------
-- Operations

addNat :: StandardDSLExpr -> StandardDSLExpr -> StandardDSLExpr
addNat x y = builtinFunction (Add AddNat) @@ [x, y]

--------------------------------------------------------------------------------
-- Linearity

<<<<<<< HEAD
type LinearityDSLExpr = DSLExpr (NormalisableBuiltin LinearityType)
=======
type LinearityDSLExpr = DSLExpr LinearityBuiltin
>>>>>>> ecd648b1

forAllLinearities :: (LinearityDSLExpr -> LinearityDSLExpr) -> LinearityDSLExpr
forAllLinearities f = forAll "l" tLin $ \l -> f l

forAllLinearityTriples :: (LinearityDSLExpr -> LinearityDSLExpr -> LinearityDSLExpr -> LinearityDSLExpr) -> LinearityDSLExpr
forAllLinearityTriples f =
  forAll "l1" tLin $ \l1 ->
    forAll "l2" tLin $ \l2 ->
      forAll "l3" tLin $ \l3 -> f l1 l2 l3

constant :: LinearityDSLExpr
constant = builtin (CType (Linearity Constant))

linearityTypeClass :: LinearityTypeClass -> NonEmpty LinearityDSLExpr -> LinearityDSLExpr
linearityTypeClass tc args = builtin (CType (LinearityTypeClass tc)) @@ args

maxLinearity :: LinearityDSLExpr -> LinearityDSLExpr -> LinearityDSLExpr -> LinearityDSLExpr
maxLinearity l1 l2 l3 = linearityTypeClass MaxLinearity [l1, l2, l3]

mulLinearity :: LinearityDSLExpr -> LinearityDSLExpr -> LinearityDSLExpr -> LinearityDSLExpr
mulLinearity l1 l2 l3 = linearityTypeClass MulLinearity [l1, l2, l3]

quantLinearity :: Quantifier -> LinearityDSLExpr -> LinearityDSLExpr -> LinearityDSLExpr
quantLinearity q l1 l2 = linearityTypeClass (QuantifierLinearity q) [l1, l2]

linear :: LinearityDSLExpr
linear = DSL $ \p _ -> Builtin p (CType (Linearity (Linear $ prov p "")))
  where
    prov = QuantifiedVariableProvenance

tLin :: LinearityDSLExpr
tLin = type0

--------------------------------------------------------------------------------
-- Polarities

<<<<<<< HEAD
type PolarityDSLExpr = DSLExpr (NormalisableBuiltin PolarityType)
=======
type PolarityDSLExpr = DSLExpr PolarityBuiltin
>>>>>>> ecd648b1

forAllPolarities :: (PolarityDSLExpr -> PolarityDSLExpr) -> PolarityDSLExpr
forAllPolarities f = forAll "p" tPol $ \p -> f p

forAllPolarityPairs :: (PolarityDSLExpr -> PolarityDSLExpr -> PolarityDSLExpr) -> PolarityDSLExpr
forAllPolarityPairs f =
  forAll "p1" tPol $ \p1 ->
    forAll "p2" tPol $ \p2 ->
      f p1 p2

forAllPolarityTriples :: (PolarityDSLExpr -> PolarityDSLExpr -> PolarityDSLExpr -> PolarityDSLExpr) -> PolarityDSLExpr
forAllPolarityTriples f =
  forAll "p1" tPol $ \p1 ->
    forAll "p2" tPol $ \p2 ->
      forAll "p3" tPol $ \p3 ->
        f p1 p2 p3

unquantified :: PolarityDSLExpr
unquantified = builtin (CType (Polarity Unquantified))

polarityTypeClass :: PolarityTypeClass -> NonEmpty PolarityDSLExpr -> PolarityDSLExpr
polarityTypeClass tc args = builtin (CType (PolarityTypeClass tc)) @@ args

quantifierPolarity :: Quantifier -> PolarityDSLExpr -> PolarityDSLExpr -> PolarityDSLExpr
quantifierPolarity q l1 l2 = polarityTypeClass (QuantifierPolarity q) [l1, l2]

maxPolarity :: PolarityDSLExpr -> PolarityDSLExpr -> PolarityDSLExpr -> PolarityDSLExpr
maxPolarity l1 l2 l3 = polarityTypeClass MaxPolarity [l1, l2, l3]

ifPolarity :: PolarityDSLExpr -> PolarityDSLExpr -> PolarityDSLExpr -> PolarityDSLExpr -> PolarityDSLExpr
ifPolarity l1 l2 l3 l4 = polarityTypeClass IfPolarity [l1, l2, l3, l4]

eqPolarity :: EqualityOp -> PolarityDSLExpr -> PolarityDSLExpr -> PolarityDSLExpr -> PolarityDSLExpr
eqPolarity eq p1 p2 p3 = polarityTypeClass (EqPolarity eq) [p1, p2, p3]

impliesPolarity :: PolarityDSLExpr -> PolarityDSLExpr -> PolarityDSLExpr -> PolarityDSLExpr
impliesPolarity l1 l2 l3 = polarityTypeClass ImpliesPolarity [l1, l2, l3]

negPolarity :: PolarityDSLExpr -> PolarityDSLExpr -> PolarityDSLExpr
negPolarity l1 l2 = polarityTypeClass NegPolarity [l1, l2]

tPol :: PolarityDSLExpr
tPol = type0<|MERGE_RESOLUTION|>--- conflicted
+++ resolved
@@ -246,15 +246,6 @@
 -- Standard builtin
 --------------------------------------------------------------------------------
 
-<<<<<<< HEAD
-builtinFunction :: BuiltinFunction -> DSLExpr (NormalisableBuiltin types)
-builtinFunction b = DSL $ \p _ -> Builtin p (CFunction b)
-
-builtinConstructor :: BuiltinConstructor -> DSLExpr (NormalisableBuiltin types)
-builtinConstructor = builtin . CConstructor
-
-type StandardDSLExpr = DSLExpr (NormalisableBuiltin StandardBuiltinType)
-=======
 type StandardDSLExpr = DSLExpr StandardBuiltin
 
 builtinFunction :: BuiltinFunction -> StandardDSLExpr
@@ -262,7 +253,6 @@
 
 builtinConstructor :: BuiltinConstructor -> StandardDSLExpr
 builtinConstructor = builtin . CConstructor
->>>>>>> ecd648b1
 
 builtinType :: BuiltinType -> StandardDSLExpr
 builtinType = builtin . CType . StandardBuiltinType
@@ -378,11 +368,7 @@
 --------------------------------------------------------------------------------
 -- Linearity
 
-<<<<<<< HEAD
-type LinearityDSLExpr = DSLExpr (NormalisableBuiltin LinearityType)
-=======
 type LinearityDSLExpr = DSLExpr LinearityBuiltin
->>>>>>> ecd648b1
 
 forAllLinearities :: (LinearityDSLExpr -> LinearityDSLExpr) -> LinearityDSLExpr
 forAllLinearities f = forAll "l" tLin $ \l -> f l
@@ -419,11 +405,7 @@
 --------------------------------------------------------------------------------
 -- Polarities
 
-<<<<<<< HEAD
-type PolarityDSLExpr = DSLExpr (NormalisableBuiltin PolarityType)
-=======
 type PolarityDSLExpr = DSLExpr PolarityBuiltin
->>>>>>> ecd648b1
 
 forAllPolarities :: (PolarityDSLExpr -> PolarityDSLExpr) -> PolarityDSLExpr
 forAllPolarities f = forAll "p" tPol $ \p -> f p
