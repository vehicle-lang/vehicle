{-# OPTIONS_GHC -Wno-unrecognised-pragmas #-}

{-# HLINT ignore "Avoid lambda using `infix`" #-}
module Vehicle.Expr.DSL
  ( DSL (..),
    DSLExpr (..),
    StandardDSLExpr,
    PolarityDSLExpr,
    LinearityDSLExpr,
    fromDSL,
    toDSL,
    type0,
    (~>),
    (.~>),
    (~~>),
    (~~~>),
    (.~~~>),
    (@@),
    (@@@),
    (@@@@),
    (.@@@@),
    explLam,
    implLam,
    instLam,
    naryFunc,
    forAllExpl,
    forAll,
    forAllInstance,
    forAllNat,
    forAllIrrelevantNat,
    forAllTypeTriples,
    implTypeTripleLam,
    builtin,
    builtinFunction,
    tUnit,
    tBool,
    tNat,
    tInt,
    tRat,
    tList,
    tListRaw,
    tIndex,
    tVector,
    tVectorFunctor,
    hasEq,
    hasOrd,
    hasAdd,
    hasSub,
    hasMul,
    hasDiv,
    hasNeg,
    hasMap,
    hasFold,
    hasQuantifierIn,
    hasNatLits,
    hasRatLits,
    hasVecLits,
    hasQuantifier,
    natInDomainConstraint,
    natLit,
    ratLit,
    unitLit,
    addNat,
    tHole,
    nil,
    cons,
    -- Linearity
    tLin,
    forAllLinearities,
    forAllLinearityTriples,
    constant,
    linear,
    maxLinearity,
    mulLinearity,
    quantLinearity,
    -- Polarity
    tPol,
    forAllPolarities,
    forAllPolarityPairs,
    forAllPolarityTriples,
    unquantified,
    quantifierPolarity,
    negPolarity,
    ifPolarity,
    maxPolarity,
    impliesPolarity,
    eqPolarity,
  )
where

import Data.List.NonEmpty (NonEmpty)
import Data.Maybe (fromMaybe)
import Vehicle.Compile.Prelude
import Vehicle.Compile.Type.Subsystem.Linearity.Core
import Vehicle.Compile.Type.Subsystem.Polarity.Core
import Vehicle.Compile.Type.Subsystem.Standard.Core
import Vehicle.Expr.DeBruijn
import Vehicle.Expr.Normalisable
import Vehicle.Libraries.StandardLibrary (StdLibFunction)
import Prelude hiding (pi)

--------------------------------------------------------------------------------
-- Definition
--------------------------------------------------------------------------------

class DSL expr where
  infixl 4 `app`

  hole :: expr
  app :: expr -> NonEmpty (Visibility, Relevance, expr) -> expr
  pi :: Maybe Name -> Visibility -> Relevance -> expr -> (expr -> expr) -> expr
  lam :: Name -> Visibility -> Relevance -> expr -> (expr -> expr) -> expr
  free :: StdLibFunction -> expr

newtype DSLExpr builtin = DSL
  { unDSL :: Provenance -> Lv -> Expr Ix builtin
  }

fromDSL :: Provenance -> DSLExpr builtin -> Expr Ix builtin
fromDSL p e = unDSL e p 0

<<<<<<< HEAD
toDSL :: Expr Ix builtin -> DSLExpr builtin
toDSL e = DSL $ \_p l ->
  if l > 0
    then liftDBIndices l e
    else e

=======
>>>>>>> 8ed8d223
boundVar :: Lv -> DSLExpr builtin
boundVar i = DSL $ \p j -> BoundVar p (dbLevelToIndex j i)

approxPiForm :: Maybe Name -> Visibility -> BinderDisplayForm
approxPiForm name = \case
  Explicit {} -> BinderDisplayForm OnlyType False
  Implicit {} -> BinderDisplayForm (OnlyName $ fromMaybe "_" name) True
  Instance {} -> BinderDisplayForm OnlyType False

instance DSL (DSLExpr builtin) where
  hole = DSL $ \p _i ->
    Hole p "_"

  pi name v r binderType bodyFn = DSL $ \p i ->
    let varType = unDSL binderType p i
        var = boundVar i
        form = approxPiForm name v
        binder = Binder p form v r varType
        body = unDSL (bodyFn var) p (i + 1)
     in Pi p binder body

  lam name v r binderType bodyFn = DSL $ \p i ->
    let varType = unDSL binderType p i
        var = boundVar i
        binder = Binder p (BinderDisplayForm (OnlyName name) True) v r varType
        body = unDSL (bodyFn var) p (i + 1)
     in Lam p binder body

  app fun args = DSL $ \p i ->
    let fun' = unDSL fun p i
        args' = fmap (\(v, r, e) -> Arg p v r (unDSL e p i)) args
     in App p fun' args'

  free stdlibFn = DSL $ \p _i ->
    FreeVar p (identifierOf stdlibFn)

--------------------------------------------------------------------------------
-- AST
--------------------------------------------------------------------------------

-- | Explicit function type
infixr 4 ~>

(~>) :: DSLExpr builtin -> DSLExpr builtin -> DSLExpr builtin
x ~> y = pi Nothing Explicit Relevant x (const y)

-- | Irrelevant explicit function type
infixr 4 .~>

(.~>) :: DSLExpr builtin -> DSLExpr builtin -> DSLExpr builtin
x .~> y = pi Nothing Explicit Relevant x (const y)

-- | Implicit function type
infixr 4 ~~>

(~~>) :: DSLExpr builtin -> DSLExpr builtin -> DSLExpr builtin
x ~~> y = pi Nothing (Implicit False) Relevant x (const y)

-- | Instance function type
infixr 4 ~~~>

(~~~>) :: DSLExpr builtin -> DSLExpr builtin -> DSLExpr builtin
x ~~~> y = pi Nothing (Instance False) Relevant x (const y)

-- | Irrelevant instance function type
infixr 4 .~~~>

(.~~~>) :: DSLExpr builtin -> DSLExpr builtin -> DSLExpr builtin
x .~~~> y = pi Nothing (Instance False) Irrelevant x (const y)

explLam :: Name -> DSLExpr builtin -> (DSLExpr builtin -> DSLExpr builtin) -> DSLExpr builtin
explLam n = lam n Explicit Relevant

implLam :: Name -> DSLExpr builtin -> (DSLExpr builtin -> DSLExpr builtin) -> DSLExpr builtin
implLam n = lam n (Implicit False) Relevant

instLam :: Name -> DSLExpr builtin -> (DSLExpr builtin -> DSLExpr builtin) -> DSLExpr builtin
instLam n = lam n (Instance False) Relevant

implTypeTripleLam :: (DSLExpr builtin -> DSLExpr builtin -> DSLExpr builtin -> DSLExpr builtin) -> DSLExpr builtin
implTypeTripleLam f =
  implLam "t1" type0 $ \t1 ->
    implLam "t2" type0 $ \t2 ->
      implLam "t3" type0 $ \t3 ->
        f t1 t2 t3

infixl 6 @@

(@@) :: DSLExpr builtin -> NonEmpty (DSLExpr builtin) -> DSLExpr builtin
(@@) f args = app f (fmap (Explicit,Relevant,) args)

infixl 6 @@@

(@@@) :: DSLExpr builtin -> NonEmpty (DSLExpr builtin) -> DSLExpr builtin
(@@@) f args = app f (fmap (Implicit True,Relevant,) args)

infixl 6 @@@@

(@@@@) :: DSLExpr builtin -> NonEmpty (DSLExpr builtin) -> DSLExpr builtin
(@@@@) f args = app f (fmap (Instance True,Relevant,) args)

infixl 6 .@@@@

(.@@@@) :: DSLExpr builtin -> NonEmpty (DSLExpr builtin) -> DSLExpr builtin
(.@@@@) f args = app f (fmap (Instance True,Irrelevant,) args)

naryFunc :: Int -> DSLExpr builtin -> DSLExpr builtin -> DSLExpr builtin
naryFunc n a b = foldr (\_ r -> a ~> r) b ([0 .. n - 1] :: [Int])

forAllExpl :: Name -> DSLExpr builtin -> (DSLExpr builtin -> DSLExpr builtin) -> DSLExpr builtin
forAllExpl name = pi (Just name) Explicit Relevant

forAll :: Name -> DSLExpr builtin -> (DSLExpr builtin -> DSLExpr builtin) -> DSLExpr builtin
forAll name = pi (Just name) (Implicit False) Relevant

forAllInstance :: Name -> DSLExpr builtin -> (DSLExpr builtin -> DSLExpr builtin) -> DSLExpr builtin
forAllInstance name = pi (Just name) (Instance False) Relevant

universe :: UniverseLevel -> DSLExpr builtin
universe u = DSL $ \p _ -> Universe p u

type0 :: DSLExpr builtin
type0 = universe $ UniverseLevel 0

forAllTypeTriples :: (DSLExpr builtin -> DSLExpr builtin -> DSLExpr builtin -> DSLExpr builtin) -> DSLExpr builtin
forAllTypeTriples f =
  forAll "t1" type0 $ \t1 ->
    forAll "t2" type0 $ \t2 ->
      forAll "t3" type0 $ \t3 -> f t1 t2 t3

builtin :: builtin -> DSLExpr builtin
builtin b = DSL $ \p _ -> Builtin p b

--------------------------------------------------------------------------------
-- Standard builtin
--------------------------------------------------------------------------------

type StandardDSLExpr = DSLExpr StandardBuiltin

builtinFunction :: BuiltinFunction -> StandardDSLExpr
builtinFunction b = DSL $ \p _ -> Builtin p (CFunction b)

builtinConstructor :: BuiltinConstructor -> StandardDSLExpr
builtinConstructor = builtin . CConstructor

builtinType :: BuiltinType -> StandardDSLExpr
builtinType = builtin . CType . StandardBuiltinType

tUnit :: StandardDSLExpr
tUnit = builtinType Unit

tBool, tNat, tInt, tRat :: StandardDSLExpr
tBool = builtinType Bool
tNat = builtinType Nat
tInt = builtinType Int
tRat = builtinType Rat

tVector :: StandardDSLExpr -> StandardDSLExpr -> StandardDSLExpr
tVector tElem dim = builtinType Vector @@ [tElem, dim]

tVectorFunctor :: StandardDSLExpr -> StandardDSLExpr
tVectorFunctor n = explLam "A" type0 (\a -> tVector a n)

tListRaw :: StandardDSLExpr
tListRaw = builtinType List

tList :: StandardDSLExpr -> StandardDSLExpr
tList tElem = tListRaw @@ [tElem]

tIndex :: StandardDSLExpr -> StandardDSLExpr
tIndex n = builtinType Index @@ [n]

tHole :: Name -> StandardDSLExpr
tHole name = DSL $ \p _ -> Hole p name

forAllNat :: (StandardDSLExpr -> StandardDSLExpr) -> StandardDSLExpr
forAllNat = forAll "n" tNat

forAllIrrelevantNat :: Name -> (StandardDSLExpr -> StandardDSLExpr) -> StandardDSLExpr
forAllIrrelevantNat name = pi (Just name) (Implicit False) Relevant tNat

--------------------------------------------------------------------------------
-- TypeClass

builtinTypeClass :: TypeClass -> StandardDSLExpr
builtinTypeClass = builtin . CType . StandardTypeClass

typeClass :: TypeClass -> NonEmpty StandardDSLExpr -> StandardDSLExpr
typeClass tc args = builtinTypeClass tc @@ args

hasEq :: EqualityOp -> StandardDSLExpr -> StandardDSLExpr -> StandardDSLExpr
hasEq eq t1 t2 = typeClass (HasEq eq) [t1, t2]

hasOrd :: OrderOp -> StandardDSLExpr -> StandardDSLExpr -> StandardDSLExpr
hasOrd ord t1 t2 = typeClass (HasOrd ord) [t1, t2]

hasQuantifier :: Quantifier -> StandardDSLExpr -> StandardDSLExpr
hasQuantifier q t = typeClass (HasQuantifier q) [t]

numOp2TypeClass :: TypeClass -> StandardDSLExpr -> StandardDSLExpr -> StandardDSLExpr -> StandardDSLExpr
numOp2TypeClass tc t1 t2 t3 = typeClass tc [t1, t2, t3]

hasAdd :: StandardDSLExpr -> StandardDSLExpr -> StandardDSLExpr -> StandardDSLExpr
hasAdd = numOp2TypeClass HasAdd

hasSub :: StandardDSLExpr -> StandardDSLExpr -> StandardDSLExpr -> StandardDSLExpr
hasSub = numOp2TypeClass HasSub

hasMul :: StandardDSLExpr -> StandardDSLExpr -> StandardDSLExpr -> StandardDSLExpr
hasMul = numOp2TypeClass HasMul

hasDiv :: StandardDSLExpr -> StandardDSLExpr -> StandardDSLExpr -> StandardDSLExpr
hasDiv = numOp2TypeClass HasDiv

hasNeg :: StandardDSLExpr -> StandardDSLExpr -> StandardDSLExpr
hasNeg t1 t2 = typeClass HasNeg [t1, t2]

hasMap :: StandardDSLExpr -> StandardDSLExpr
hasMap tCont = typeClass HasMap [tCont]

hasFold :: StandardDSLExpr -> StandardDSLExpr
hasFold tCont = typeClass HasFold [tCont]

hasQuantifierIn :: Quantifier -> StandardDSLExpr -> StandardDSLExpr -> StandardDSLExpr -> StandardDSLExpr
hasQuantifierIn q tCont tElem tRes = typeClass (HasQuantifierIn q) [tCont, tElem, tRes]

hasNatLits :: StandardDSLExpr -> StandardDSLExpr
hasNatLits t = typeClass HasNatLits [t]

hasRatLits :: StandardDSLExpr -> StandardDSLExpr
hasRatLits t = typeClass HasRatLits [t]

hasVecLits :: StandardDSLExpr -> StandardDSLExpr -> StandardDSLExpr
hasVecLits n d = typeClass HasVecLits [n, d]

natInDomainConstraint :: StandardDSLExpr -> StandardDSLExpr -> StandardDSLExpr
natInDomainConstraint n t = typeClass NatInDomainConstraint [n, t]

--------------------------------------------------------------------------------
-- Constructors

nil :: StandardDSLExpr -> StandardDSLExpr
nil tElem = builtinConstructor Nil @@@ [tElem]

cons :: StandardDSLExpr -> StandardDSLExpr -> StandardDSLExpr -> StandardDSLExpr
cons tElem x xs = builtinConstructor Cons @@@ [tElem] @@ [x, xs]

natLit :: Int -> StandardDSLExpr
natLit n = builtinConstructor (LNat n)

ratLit :: Rational -> StandardDSLExpr
ratLit r = builtinConstructor (LRat r)

unitLit :: StandardDSLExpr
unitLit = builtinConstructor LUnit

--------------------------------------------------------------------------------
-- Operations

addNat :: StandardDSLExpr -> StandardDSLExpr -> StandardDSLExpr
addNat x y = builtinFunction (Add AddNat) @@ [x, y]

--------------------------------------------------------------------------------
-- Linearity

type LinearityDSLExpr = DSLExpr LinearityBuiltin

forAllLinearities :: (LinearityDSLExpr -> LinearityDSLExpr) -> LinearityDSLExpr
forAllLinearities f = forAll "l" tLin $ \l -> f l

forAllLinearityTriples :: (LinearityDSLExpr -> LinearityDSLExpr -> LinearityDSLExpr -> LinearityDSLExpr) -> LinearityDSLExpr
forAllLinearityTriples f =
  forAll "l1" tLin $ \l1 ->
    forAll "l2" tLin $ \l2 ->
      forAll "l3" tLin $ \l3 -> f l1 l2 l3

constant :: LinearityDSLExpr
constant = builtin (CType (Linearity Constant))

linearityTypeClass :: LinearityTypeClass -> NonEmpty LinearityDSLExpr -> LinearityDSLExpr
linearityTypeClass tc args = builtin (CType (LinearityTypeClass tc)) @@ args

maxLinearity :: LinearityDSLExpr -> LinearityDSLExpr -> LinearityDSLExpr -> LinearityDSLExpr
maxLinearity l1 l2 l3 = linearityTypeClass MaxLinearity [l1, l2, l3]

mulLinearity :: LinearityDSLExpr -> LinearityDSLExpr -> LinearityDSLExpr -> LinearityDSLExpr
mulLinearity l1 l2 l3 = linearityTypeClass MulLinearity [l1, l2, l3]

quantLinearity :: Quantifier -> LinearityDSLExpr -> LinearityDSLExpr -> LinearityDSLExpr
quantLinearity q l1 l2 = linearityTypeClass (QuantifierLinearity q) [l1, l2]

linear :: LinearityDSLExpr
linear = DSL $ \p _ -> Builtin p (CType (Linearity (Linear $ prov p "")))
  where
    prov = QuantifiedVariableProvenance

tLin :: LinearityDSLExpr
tLin = type0

--------------------------------------------------------------------------------
-- Polarities

type PolarityDSLExpr = DSLExpr PolarityBuiltin

forAllPolarities :: (PolarityDSLExpr -> PolarityDSLExpr) -> PolarityDSLExpr
forAllPolarities f = forAll "p" tPol $ \p -> f p

forAllPolarityPairs :: (PolarityDSLExpr -> PolarityDSLExpr -> PolarityDSLExpr) -> PolarityDSLExpr
forAllPolarityPairs f =
  forAll "p1" tPol $ \p1 ->
    forAll "p2" tPol $ \p2 ->
      f p1 p2

forAllPolarityTriples :: (PolarityDSLExpr -> PolarityDSLExpr -> PolarityDSLExpr -> PolarityDSLExpr) -> PolarityDSLExpr
forAllPolarityTriples f =
  forAll "p1" tPol $ \p1 ->
    forAll "p2" tPol $ \p2 ->
      forAll "p3" tPol $ \p3 ->
        f p1 p2 p3

unquantified :: PolarityDSLExpr
unquantified = builtin (CType (Polarity Unquantified))

polarityTypeClass :: PolarityTypeClass -> NonEmpty PolarityDSLExpr -> PolarityDSLExpr
polarityTypeClass tc args = builtin (CType (PolarityTypeClass tc)) @@ args

quantifierPolarity :: Quantifier -> PolarityDSLExpr -> PolarityDSLExpr -> PolarityDSLExpr
quantifierPolarity q l1 l2 = polarityTypeClass (QuantifierPolarity q) [l1, l2]

maxPolarity :: PolarityDSLExpr -> PolarityDSLExpr -> PolarityDSLExpr -> PolarityDSLExpr
maxPolarity l1 l2 l3 = polarityTypeClass MaxPolarity [l1, l2, l3]

ifPolarity :: PolarityDSLExpr -> PolarityDSLExpr -> PolarityDSLExpr -> PolarityDSLExpr -> PolarityDSLExpr
ifPolarity l1 l2 l3 l4 = polarityTypeClass IfPolarity [l1, l2, l3, l4]

eqPolarity :: EqualityOp -> PolarityDSLExpr -> PolarityDSLExpr -> PolarityDSLExpr -> PolarityDSLExpr
eqPolarity eq p1 p2 p3 = polarityTypeClass (EqPolarity eq) [p1, p2, p3]

impliesPolarity :: PolarityDSLExpr -> PolarityDSLExpr -> PolarityDSLExpr -> PolarityDSLExpr
impliesPolarity l1 l2 l3 = polarityTypeClass ImpliesPolarity [l1, l2, l3]

negPolarity :: PolarityDSLExpr -> PolarityDSLExpr -> PolarityDSLExpr
negPolarity l1 l2 = polarityTypeClass NegPolarity [l1, l2]

tPol :: PolarityDSLExpr
tPol = type0<|MERGE_RESOLUTION|>--- conflicted
+++ resolved
@@ -119,15 +119,12 @@
 fromDSL :: Provenance -> DSLExpr builtin -> Expr Ix builtin
 fromDSL p e = unDSL e p 0
 
-<<<<<<< HEAD
 toDSL :: Expr Ix builtin -> DSLExpr builtin
 toDSL e = DSL $ \_p l ->
   if l > 0
     then liftDBIndices l e
     else e
 
-=======
->>>>>>> 8ed8d223
 boundVar :: Lv -> DSLExpr builtin
 boundVar i = DSL $ \p j -> BoundVar p (dbLevelToIndex j i)
 
