module Vehicle.Compile
  ( CompileOptions (..),
    compile,
  )
where

import Control.Monad.IO.Class (MonadIO (..))
import Data.List.NonEmpty qualified as NonEmpty
import Vehicle.Backend.Agda
import Vehicle.Backend.JSON (compileProgToJSON)
import Vehicle.Backend.LossFunction qualified as LossFunction
import Vehicle.Backend.Prelude
import Vehicle.Compile.Dependency (analyseDependenciesAndPrune)
import Vehicle.Compile.Error
import Vehicle.Compile.EtaConversion (etaExpandProg)
import Vehicle.Compile.FunctionaliseResources (functionaliseResources)
import Vehicle.Compile.Monomorphisation (monomorphise)
import Vehicle.Compile.Prelude as CompilePrelude
import Vehicle.Compile.Print (prettyFriendly)
import Vehicle.Compile.Queries
<<<<<<< HEAD
import Vehicle.Compile.Queries.LinearityAndPolarityErrors (resolveInstanceArguments)
=======
import Vehicle.Compile.Queries.LinearityAndPolarityErrors (removeLiteralCoercions, resolveInstanceArguments)
import Vehicle.Compile.Type.Irrelevance (removeIrrelevantCode)
>>>>>>> a8e17233
import Vehicle.Compile.Type.Subsystem.Standard
import Vehicle.Expr.Normalised (GluedExpr (..))
import Vehicle.TypeCheck (TypeCheckOptions (..), runCompileMonad, typeCheckUserProg)
import Vehicle.Verify.Core
import Vehicle.Verify.Specification (VerificationPlan (VerificationPlan))
import Vehicle.Verify.Specification.IO
import Vehicle.Verify.Verifier (queryFormats)

--------------------------------------------------------------------------------
-- Interface

data CompileOptions = CompileOptions
  { target :: Target,
    specification :: FilePath,
    declarationsToCompile :: DeclarationNames,
    networkLocations :: NetworkLocations,
    datasetLocations :: DatasetLocations,
    parameterValues :: ParameterValues,
    outputFile :: Maybe FilePath,
    moduleName :: Maybe String,
    proofCache :: Maybe FilePath,
    outputAsJSON :: Bool
  }
  deriving (Eq, Show)

compile :: LoggingSettings -> CompileOptions -> IO ()
compile loggingSettings CompileOptions {..} = runCompileMonad loggingSettings $ do
  (imports, prog) <-
    typeCheckUserProg $
      TypeCheckOptions
        { specification = specification,
          typingSystem = Standard
        }

  prunedProg <- analyseDependenciesAndPrune unnormalised prog declarationsToCompile
  let result = (imports, prunedProg)

  let resources = Resources specification networkLocations datasetLocations parameterValues
  case target of
    VerifierQueries queryFormatID ->
      compileToQueryFormat result resources queryFormatID outputFile
    LossFunction differentiableLogic ->
      compileToLossFunction result differentiableLogic outputFile outputAsJSON
    ITP Agda -> do
      let agdaOptions = AgdaOptions proofCache outputFile moduleName
      compileToAgda agdaOptions result outputFile
    ExplicitVehicle -> do
      compileDirect result outputFile outputAsJSON

--------------------------------------------------------------------------------
-- Backend-specific compilation functions

compileToQueryFormat ::
  (MonadCompile m, MonadIO m) =>
  (ImportedModules, StandardGluedProg) ->
  Resources ->
  QueryFormatID ->
  Maybe FilePath ->
  m ()
compileToQueryFormat (imports, typedProg) resources queryFormatID outputFile = do
  let mergedProg = mergeImports imports typedProg
  let verifier = queryFormats queryFormatID
  queryData <- compileToQueries verifier mergedProg resources
  let (queryStructure, queryText) = (NonEmpty.unzip . fmap (NonEmpty.unzip . fmap NonEmpty.unzip)) queryData
  integrityInfo <- generateResourcesIntegrityInfo resources
  let verificationPlan = VerificationPlan queryStructure integrityInfo
  outputCompilationResults queryFormatID outputFile (verificationPlan, queryText)

compileToAgda ::
  (MonadCompile m, MonadIO m) =>
  AgdaOptions ->
  (ImportedModules, StandardGluedProg) ->
  Maybe FilePath ->
  m ()
compileToAgda agdaOptions (_, typedProg) outputFile = do
  agdaCode <- compileProgToAgda typedProg agdaOptions
  writeAgdaFile outputFile agdaCode

compileToLossFunction ::
  (MonadCompile m, MonadIO m) =>
  (ImportedModules, StandardGluedProg) ->
  DifferentiableLogicID ->
  Maybe FilePath ->
  Bool ->
  m ()
compileToLossFunction (imports, typedProg) differentiableLogic outputFile outputAsJSON = do
  let mergedProg = unnormalised <$> mergeImports imports typedProg
  resolvedProg <- resolveInstanceArguments mergedProg
  lossProg <- LossFunction.compile differentiableLogic resolvedProg
  compileToJSON lossProg outputFile outputAsJSON

compileDirect ::
  (MonadCompile m, MonadIO m) =>
  (ImportedModules, StandardGluedProg) ->
  Maybe FilePath ->
  Bool ->
  m ()
compileDirect (imports, typedProg) outputFile outputAsJSON = do
  let mergedProg = unnormalised <$> mergeImports imports typedProg
  resolvedProg <- resolveInstanceArguments mergedProg
  compileToJSON resolvedProg outputFile outputAsJSON

compileToJSON ::
  (MonadCompile m, MonadIO m) =>
  StandardProg ->
  Maybe FilePath ->
  Bool ->
  m ()
compileToJSON prog outputFile outputAsJSON = do
<<<<<<< HEAD
  let monomorphiseIf = isPropertyDecl
  monomorphiseProg <- monomorphise monomorphiseIf True "_" prog
  functionalisedProg <- functionaliseResources monomorphiseProg
  etaExpandedProg <- etaExpandProg functionalisedProg
=======
  relevantProg <- removeIrrelevantCode prog
  monomorphiseProg <- monomorphise (\d -> moduleOf (identifierOf d) == User) relevantProg
  literalCoercionFreeProg <- removeLiteralCoercions monomorphiseProg
  let namedProg = descopeNamed literalCoercionFreeProg
>>>>>>> a8e17233
  result <-
    if outputAsJSON
      then do
        compileProgToJSON etaExpandedProg
      else do
        return $ prettyFriendly etaExpandedProg
  writeResultToFile Nothing outputFile result<|MERGE_RESOLUTION|>--- conflicted
+++ resolved
@@ -18,12 +18,8 @@
 import Vehicle.Compile.Prelude as CompilePrelude
 import Vehicle.Compile.Print (prettyFriendly)
 import Vehicle.Compile.Queries
-<<<<<<< HEAD
 import Vehicle.Compile.Queries.LinearityAndPolarityErrors (resolveInstanceArguments)
-=======
-import Vehicle.Compile.Queries.LinearityAndPolarityErrors (removeLiteralCoercions, resolveInstanceArguments)
 import Vehicle.Compile.Type.Irrelevance (removeIrrelevantCode)
->>>>>>> a8e17233
 import Vehicle.Compile.Type.Subsystem.Standard
 import Vehicle.Expr.Normalised (GluedExpr (..))
 import Vehicle.TypeCheck (TypeCheckOptions (..), runCompileMonad, typeCheckUserProg)
@@ -133,17 +129,11 @@
   Bool ->
   m ()
 compileToJSON prog outputFile outputAsJSON = do
-<<<<<<< HEAD
+  relevantProg <- removeIrrelevantCode prog
   let monomorphiseIf = isPropertyDecl
-  monomorphiseProg <- monomorphise monomorphiseIf True "_" prog
+  monomorphiseProg <- monomorphise monomorphiseIf True "_" relevantProg
   functionalisedProg <- functionaliseResources monomorphiseProg
   etaExpandedProg <- etaExpandProg functionalisedProg
-=======
-  relevantProg <- removeIrrelevantCode prog
-  monomorphiseProg <- monomorphise (\d -> moduleOf (identifierOf d) == User) relevantProg
-  literalCoercionFreeProg <- removeLiteralCoercions monomorphiseProg
-  let namedProg = descopeNamed literalCoercionFreeProg
->>>>>>> a8e17233
   result <-
     if outputAsJSON
       then do
