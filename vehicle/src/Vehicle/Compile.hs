module Vehicle.Compile
  ( CompileOptions(..)
  , compile
  , compileToAgda
  , compileToVerifier
  , typeCheckUserProg
  , typeCheckExpr
  , parseAndTypeCheckExpr
  , readSpecification
  , runCompileMonad
  , loadLibrary
  ) where

import Control.Exception (IOException, catch)
import Control.Monad.Except (ExceptT, MonadError (..), runExcept)
import Control.Monad.IO.Class (MonadIO (..))
import Data.Text as T (Text)
import Data.Text.IO qualified as TIO
import System.FilePath (takeExtension)

import Vehicle.Backend.Agda
import Vehicle.Backend.LossFunction (LDecl, writeLossFunctionFiles)
import Vehicle.Backend.LossFunction qualified as LossFunction
import Vehicle.Backend.Prelude
import Vehicle.Compile.Dependency.Analysis
import Vehicle.Compile.Error
import Vehicle.Compile.Error.Message
import Vehicle.Compile.ObjectFile
import Vehicle.Compile.Prelude as CompilePrelude
import Vehicle.Compile.Queries (QueryData, compileToQueries)
import Vehicle.Compile.Scope (scopeCheck, scopeCheckClosedExpr)
import Vehicle.Compile.Type (typeCheck, typeCheckExpr)
import Vehicle.Libraries (Library, findLibraryContentFile, libraryInfo,
                          libraryName)
import Vehicle.Libraries.StandardLibrary (standardLibrary)
<<<<<<< HEAD
import Vehicle.Prelude.Debug (unsafeCheckThunks)
=======
>>>>>>> 69f30a02
import Vehicle.Syntax.Parse
import Vehicle.Verify.Core
import Vehicle.Verify.Specification
import Vehicle.Verify.Specification.IO
import Vehicle.Verify.Verifier (verifiers)

data CompileOptions = CompileOptions
  { target                :: Backend
  , specification         :: FilePath
  , declarationsToCompile :: DeclarationNames
  , networkLocations      :: NetworkLocations
  , datasetLocations      :: DatasetLocations
  , parameterValues       :: ParameterValues
  , outputFile            :: Maybe FilePath
  , moduleName            :: Maybe String
  , proofCache            :: Maybe FilePath
  , noStdlib              :: Bool
  } deriving (Eq, Show)

compile :: LoggingSettings -> CompileOptions -> IO ()
compile loggingSettings CompileOptions{..} = runCompileMonad loggingSettings $ do
  typeCheckingResult <- typeCheckUserProg specification declarationsToCompile noStdlib

  let resources = Resources networkLocations datasetLocations parameterValues
  case target of
    TypeCheck -> return ()

    ITP Agda -> do
      let agdaOptions = AgdaOptions proofCache outputFile moduleName
      compileToAgda agdaOptions typeCheckingResult outputFile

    VerifierBackend verifierIdentifier -> do
      _ <- compileToVerifier typeCheckingResult resources verifierIdentifier outputFile
      return ()

    LossFunction differentiableLogic -> do
      _ <- compileToLossFunction typeCheckingResult resources differentiableLogic outputFile
      return ()

--------------------------------------------------------------------------------
-- Backend-specific compilation functions

compileToVerifier :: (MonadCompile m, MonadIO m)
                  => (ImportedModules, TypedProg)
                  -> Resources
                  -> VerifierIdentifier
                  -> Maybe FilePath
                  -> m (Specification QueryData)
compileToVerifier (imports, typedProg) resources verifierIdentifier outputFile = do
  let mergedProg = mergeImports imports typedProg
  let verifier = verifiers verifierIdentifier
  compiledSpecification <- compileToQueries verifier mergedProg resources
  case outputFile of
    Nothing     -> outputSpecification compiledSpecification
    Just folder -> writeSpecificationFiles verifier folder compiledSpecification
  return compiledSpecification

compileToLossFunction :: (MonadCompile m, MonadIO m)
                      => (ImportedModules, TypedProg)
                      -> Resources
                      -> DifferentiableLogic
                      -> Maybe FilePath
                      -> m [LDecl]
compileToLossFunction (_, typedProg) resources differentiableLogic outputFile = do
  lossFunction <- LossFunction.compile resources differentiableLogic typedProg
  writeLossFunctionFiles outputFile differentiableLogic lossFunction
  return lossFunction

compileToAgda :: (MonadCompile m, MonadIO m)
              => AgdaOptions
              -> (ImportedModules, TypedProg)
              -> Maybe FilePath
              -> m ()
compileToAgda agdaOptions (_, typedProg) outputFile = do
  agdaCode <- compileProgToAgda typedProg agdaOptions
  writeAgdaFile outputFile agdaCode

--------------------------------------------------------------------------------
-- Useful functions that apply multiple compiler passes

readSpecification :: MonadIO m => FilePath -> m SpecificationText
readSpecification inputFile
  | takeExtension inputFile /= vehicleFileExtension = do
    fatalError $
      "Specification" <+> quotePretty inputFile <+> "has unsupported" <+>
      "extension" <+> quotePretty (takeExtension inputFile) <> "." <+>
      "Only files with a" <+> quotePretty vehicleFileExtension <+>
      "extension are supported."
  | otherwise = liftIO $
    TIO.readFile inputFile `catch` \ (e :: IOException) -> do
      fatalError $
        "Error occured while reading specification" <+>
        quotePretty inputFile <> ":" <> line <>
          indent 2 (pretty (show e))

parseAndTypeCheckExpr :: (MonadIO m, MonadCompile m) => Text -> m CheckedExpr
parseAndTypeCheckExpr expr = do
  standardLibraryProg <- loadLibrary standardLibrary
  let imports = [standardLibraryProg]
  vehicleExpr <- parseExprText expr
  scopedExpr  <- scopeCheckClosedExpr vehicleExpr
  typedExpr   <- typeCheckExpr imports scopedExpr
  return typedExpr

parseExprText :: MonadCompile m => Text -> m InputExpr
parseExprText txt =
  case runExcept (parseExpr User =<< readExpr txt) of
    Left  err  -> throwError $ ParseError err
    Right expr -> return expr

typeCheckUserProg :: (MonadIO m, MonadCompile m)
                  => FilePath
                  -> DeclarationNames
                  -> Bool
                  -> m (ImportedModules, TypedProg)
typeCheckUserProg spec declarationsToCompile noStdlib = do
  imports <- if noStdlib
    then return []
    else (:[]) <$> loadLibrary standardLibrary
  typedProg <- typeCheckOrLoadProg User imports spec declarationsToCompile
  return (imports, typedProg)

-- | Parses and type-checks the program but does
-- not load networks and datasets from disk.
typeCheckProg :: (MonadIO m, MonadCompile m)
              => Module
              -> ImportedModules
              -> SpecificationText
              -> DeclarationNames
              -> m TypedProg
typeCheckProg modul imports spec declarationsToCompile = do
<<<<<<< HEAD
  vehicleProg <- unsafeCheckThunks <$> parseProgText modul spec
=======
  vehicleProg <- parseProgText modul spec
>>>>>>> 69f30a02
  (scopedProg, dependencyGraph) <- scopeCheck imports vehicleProg
  prunedProg <- analyseDependenciesAndPrune scopedProg dependencyGraph declarationsToCompile
  typedProg <- typeCheck imports prunedProg
  return typedProg

mergeImports :: ImportedModules -> TypedProg -> TypedProg
mergeImports imports userProg = Main $ concatMap (\(Main ds) -> ds) (imports <> [userProg])

-- | Parses and type-checks the program but does
-- not load networks and datasets from disk.
typeCheckOrLoadProg :: (MonadIO m, MonadCompile m)
                    => Module
                    -> ImportedModules
                    -> FilePath
                    -> DeclarationNames
                    -> m TypedProg
typeCheckOrLoadProg modul imports specificationFile declarationsToCompile = do
  spec <- readSpecification specificationFile
  interfaceFileResult <- readObjectFile specificationFile spec
  case interfaceFileResult of
    Just result -> return result
    Nothing     -> do
      result <- typeCheckProg modul imports spec declarationsToCompile
      writeObjectFile specificationFile spec result
      return result

parseProgText :: MonadCompile m => Module -> Text -> m InputProg
parseProgText modul txt = do
  case runExcept (readAndParseProg modul txt) of
    Left  err  -> throwError $ ParseError err
<<<<<<< HEAD
    Right prog -> case traverse (parseExpr modul) prog of
=======
    Right prog -> case traverseDecls (parseDecl modul) prog of
>>>>>>> 69f30a02
      Left err    -> throwError $ ParseError err
      -- If compiled with +ghc-debug, check that the elaborated program
      -- does not contain any thunks.
      Right prog' -> return prog'

loadLibrary :: (MonadIO m, MonadCompile m) => Library -> m TypedProg
loadLibrary library = do
  let libname = libraryName $ libraryInfo library
  logCompilerSection MinDetail ("Loading library" <+> quotePretty libname) $ do
    libraryFile <- findLibraryContentFile library
    typeCheckOrLoadProg StdLib mempty libraryFile mempty

runCompileMonad :: MonadIO m
                => LoggingSettings
                -> ExceptT CompileError (ImmediateLoggerT m) a
                -> m a
runCompileMonad loggingSettings x =
  fromEitherIO =<< runImmediateLogger loggingSettings (logCompileError x)

fromEitherIO :: MonadIO m => Either CompileError a -> m a
fromEitherIO = \case
  Left  err -> fatalError $ pretty $ details err
  Right val -> return val<|MERGE_RESOLUTION|>--- conflicted
+++ resolved
@@ -33,10 +33,7 @@
 import Vehicle.Libraries (Library, findLibraryContentFile, libraryInfo,
                           libraryName)
 import Vehicle.Libraries.StandardLibrary (standardLibrary)
-<<<<<<< HEAD
 import Vehicle.Prelude.Debug (unsafeCheckThunks)
-=======
->>>>>>> 69f30a02
 import Vehicle.Syntax.Parse
 import Vehicle.Verify.Core
 import Vehicle.Verify.Specification
@@ -168,11 +165,7 @@
               -> DeclarationNames
               -> m TypedProg
 typeCheckProg modul imports spec declarationsToCompile = do
-<<<<<<< HEAD
   vehicleProg <- unsafeCheckThunks <$> parseProgText modul spec
-=======
-  vehicleProg <- parseProgText modul spec
->>>>>>> 69f30a02
   (scopedProg, dependencyGraph) <- scopeCheck imports vehicleProg
   prunedProg <- analyseDependenciesAndPrune scopedProg dependencyGraph declarationsToCompile
   typedProg <- typeCheck imports prunedProg
@@ -203,11 +196,7 @@
 parseProgText modul txt = do
   case runExcept (readAndParseProg modul txt) of
     Left  err  -> throwError $ ParseError err
-<<<<<<< HEAD
-    Right prog -> case traverse (parseExpr modul) prog of
-=======
     Right prog -> case traverseDecls (parseDecl modul) prog of
->>>>>>> 69f30a02
       Left err    -> throwError $ ParseError err
       -- If compiled with +ghc-debug, check that the elaborated program
       -- does not contain any thunks.
