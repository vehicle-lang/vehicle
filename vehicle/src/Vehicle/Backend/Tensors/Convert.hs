module Vehicle.Backend.Tensors.Convert
  ( convertToTensors,
    MonadTensorProperty,
    TensorPreprocessingStep (..),
    noPreprocessing,
  )
where

import Control.Applicative qualified as Applicative (liftA2)
import Control.Monad.Except (MonadError (..))
import Control.Monad.Reader (MonadReader (..), ReaderT (..))
import Data.Data (Proxy (..))
import Data.List.NonEmpty (NonEmpty (..))
import Data.Maybe (fromMaybe, maybeToList)
import Data.Ratio
import Data.Set as Set (Set, fromList)
import Vehicle.Backend.Tensors.Core (TensorBuiltin)
import Vehicle.Backend.Tensors.Core qualified as T
import Vehicle.Compile.Context.Var
import Vehicle.Compile.Error
import Vehicle.Compile.Normalise.NBE
import Vehicle.Compile.Normalise.Quote qualified as Quote
import Vehicle.Compile.Prelude
import Vehicle.Compile.Print (prettyFriendly, prettyVerbose)
import Vehicle.Data.BuiltinInterface.Value
import Vehicle.Data.NormalisedExpr
import Vehicle.Data.Tensor
import Vehicle.Libraries.StandardLibrary.Definitions
import Vehicle.Prelude.Warning
import Vehicle.Syntax.Builtin

type MonadTensor m =
  ( MonadCompile m,
    MonadFreeContext Builtin m,
    MonadBoundContext Builtin m
  )

type MonadTensorProperty m =
  ( MonadTensor m,
    MonadReader DeclProvenance m
  )

newtype TensorPreprocessingStep
  = TensorPreprocessingStep
      (forall m. (MonadTensorProperty m) => WHNFValue Builtin -> m (WHNFValue Builtin))

noPreprocessing :: TensorPreprocessingStep
noPreprocessing = TensorPreprocessingStep return

convertToTensors ::
  (MonadCompile m) =>
  TensorPreprocessingStep ->
  Prog Ix Builtin ->
  m (Prog Ix TensorBuiltin)
convertToTensors preprocess prog =
  logCompilerPass MinDetail currentPass $ do
    runFreshFreeContextT (Proxy @Builtin) $
      runFreshBoundContextT (Proxy @Builtin) $
        convertProg preprocess prog

convertProg ::
  (MonadTensor m) =>
  TensorPreprocessingStep ->
  Prog Ix Builtin ->
  m (Prog Ix TensorBuiltin)
convertProg preprocess (Main ds) = Main <$> convertDecls preprocess ds

convertDecls ::
  (MonadTensor m) =>
  TensorPreprocessingStep ->
  [Decl Ix Builtin] ->
  m [Decl Ix TensorBuiltin]
convertDecls preprocess = \case
  [] -> return []
  decl : decls -> do
    maybeDecl <-
      flip runReaderT (identifierOf decl, provenanceOf decl) $
        case decl of
          DefAbstract p i s t ->
            Just . DefAbstract p i s <$> convertDeclType t
          DefFunction p i anns t e
            | isProperty anns -> do
                logCompilerPass MinDetail ("property" <+> quotePretty i) $ do
                  hideStdLibDecls (Proxy @Builtin) preservedStdLibOps $ do
                    t' <- convertDeclType t
                    e' <- runReaderT (normAndConvertExpr preprocess mempty e) (i, p)
                    e'' <- unnormaliseNF e'
                    return $ Just $ DefFunction p i anns t' e''
            | otherwise -> return Nothing

    addDeclToContext decl $ do
      decls' <- convertDecls preprocess decls
      return $ maybeToList maybeDecl ++ decls'

convertDeclType ::
  (MonadTensorProperty m) =>
  Type Ix Builtin ->
  m (Type Ix TensorBuiltin)
convertDeclType t = do
  type'' <- normAndConvertExpr noPreprocessing mempty t
  unnormaliseNF type''

normAndConvertExpr ::
  (MonadTensorProperty m) =>
  TensorPreprocessingStep ->
  WHNFBoundEnv Builtin ->
  Expr Ix Builtin ->
  m (NFValue TensorBuiltin)
normAndConvertExpr preprocess env expr = do
  whnfExpr <- normaliseInEnv env expr
  convertExpr preprocess whnfExpr

convertExpr ::
  (MonadTensorProperty m) =>
  TensorPreprocessingStep ->
  WHNFValue Builtin ->
  m (NFValue TensorBuiltin)
convertExpr preprocess@(TensorPreprocessingStep pre) expr = do
  preprocessedExpr <- pre expr
  logDebugM MaxDetail $ do
    ctx <- getNamedBoundCtx (Proxy @Builtin)
    return $ "Pre-processed to:" <+> prettyFriendly (WithContext preprocessedExpr ctx)
  convertedExpr <- convertValue preprocess preprocessedExpr
  return convertedExpr

convertValue ::
  (MonadTensorProperty m) =>
  TensorPreprocessingStep ->
  WHNFValue Builtin ->
  m (NFValue TensorBuiltin)
convertValue preprocess e = do
  showEntry e
  result <- case e of
    VMeta {} -> unexpectedExprError currentPass "VMeta"
    VUniverse l -> return $ VUniverse l
    VPi binder body -> do
      binder' <- convertBinder preprocess binder
      unnormBinder <- traverse unnormalise binder
      body' <- addBinderToContext unnormBinder $ convertValue preprocess body
      return $ VPi binder' body'
    VFreeVar v spine -> case findStdLibFunction v of
      Just StdForeachIndex -> convertForeachIndex preprocess spine
      _ -> do
        spine' <- convertSpine preprocess spine
        return $ VFreeVar v spine'
    VBoundVar v spine -> do
      spine' <- convertSpine preprocess spine
      return $ VBoundVar v spine'
    VBuiltin b spine -> do
      spine' <- convertSpine preprocess spine
      convertBuiltins b spine'
    VLam binder (WHNFBody env body) -> do
      binder' <- convertBinder preprocess binder
      unnormBinder <- traverse unnormalise binder
      lv <- getCurrentLv (Proxy @Builtin)
      body' <-
        addBinderToContext unnormBinder $
          normAndConvertExpr preprocess (extendEnvWithBound lv unnormBinder env) body
      return $ VLam binder' (NFBody body')
  showExit result
  return result

convertSpine ::
  (MonadTensorProperty m) =>
  TensorPreprocessingStep ->
  WHNFSpine Builtin ->
  m [NFArg TensorBuiltin]
convertSpine preprocess = traverse (traverse (convertValue preprocess))

convertBinder ::
  (MonadTensorProperty m) =>
  TensorPreprocessingStep ->
  WHNFBinder Builtin ->
  m (NFBinder TensorBuiltin)
convertBinder preprocess = traverse (convertValue preprocess)

convertBuiltins :: (MonadTensorProperty m) => Builtin -> [NFArg TensorBuiltin] -> m (NFValue TensorBuiltin)
convertBuiltins b args = case b of
  BuiltinType t -> convertBuiltinType t args
  BuiltinConstructor c -> convertBuiltinConstructor c args
  BuiltinFunction f -> convertBuiltinFunction f args
  TypeClass {} -> unexpectedExprError currentPass "TypeClass"
  TypeClassOp {} -> unexpectedExprError currentPass "TypeClassOp"
  NatInDomainConstraint -> unexpectedExprError currentPass "NatInDomainConstraint"

convertBuiltinType ::
  (MonadTensorProperty m) =>
  BuiltinType ->
  [NFArg TensorBuiltin] ->
  m (NFValue TensorBuiltin)
convertBuiltinType t args = case t of
  Unit -> unexpectedExprError currentPass "Unit"
  Bool -> return $ mkBuiltin T.BoolTensorType args
<<<<<<< HEAD
  Nat -> return $ mkBuiltin T.NatType args
  Int -> return $ mkBuiltin T.IntTensorType args
=======
  Nat -> return $ mkBuiltin T.NatTensorType args
>>>>>>> a69cb2dc
  Rat -> return $ mkBuiltin T.RatTensorType args
  Index -> return $ mkBuiltin T.IndexType args
  List -> return $ mkBuiltin T.ListType args
  Vector -> convertVectorType args

convertVectorType :: (MonadTensorProperty m) => [NFArg TensorBuiltin] -> m (NFValue TensorBuiltin)
convertVectorType args = do
  let maybeResult = case args of
        [RelevantExplicitArg _ (VBuiltin b _args), _] -> case b of
          T.BoolTensorType -> Just T.BoolTensorType
<<<<<<< HEAD
          T.IntTensorType -> Just T.IntTensorType
=======
          T.NatTensorType -> Just T.NatTensorType
>>>>>>> a69cb2dc
          T.RatTensorType -> Just T.RatTensorType
          _ -> Nothing
        _ -> Nothing

  case maybeResult of
    Just result -> return $ mkBuiltin result []
    Nothing -> do
      declProv <- ask
      boundCtx <- getNamedBoundCtx (Proxy @Builtin)
      let typ = VFreeVar (Identifier User "Vector") args
      throwError $ HigherOrderVectors declProv boundCtx typ

convertBuiltinConstructor :: (MonadTensorProperty m) => BuiltinConstructor -> [NFArg TensorBuiltin] -> m (NFValue TensorBuiltin)
convertBuiltinConstructor c args = case c of
  Nil -> return $ mkBuiltin T.NilList []
  Cons -> return $ mkBuiltin T.ConsList []
  LUnit -> return $ mkBuiltin T.Unit []
  LIndex i -> return $ mkBuiltin (T.Index i) []
  LBool v -> return $ T.VBoolTensor (Tensor [] [v])
<<<<<<< HEAD
  LNat v -> return $ mkBuiltin (T.Nat v) []
  LInt v -> return $ T.VIntTensor (Tensor [] [v])
=======
  LNat v -> return $ T.VNatTensor (Tensor [] [v])
>>>>>>> a69cb2dc
  LRat v -> return $ T.VRatTensor (Tensor [] [T.convertRat v])
  LVec n -> case args of
    _t : xs -> convertVector n xs
    _ -> compilerDeveloperError "Malformed LVec found."

convertVector :: (MonadTensorProperty m) => Int -> [NFArg TensorBuiltin] -> m (NFValue TensorBuiltin)
convertVector n args = case args of
  [] -> compilerDeveloperError "0-dimensional tensor found"
  a : as -> do
    let vs = a :| as
    return $ case argExpr a of
      T.VBoolTensor {} -> comp T.VBoolTensor T.getBoolTensor vs
<<<<<<< HEAD
      T.VIntTensor {} -> comp T.VIntTensor T.getIntTensor vs
=======
      T.VNatTensor {} -> comp T.VNatTensor T.getNatTensor vs
>>>>>>> a69cb2dc
      T.VRatTensor {} -> comp T.VRatTensor T.getRatTensor vs
      _ -> mkBuiltin (T.StackRatTensor n) args
    where
      comp ::
        (Tensor a -> NFValue TensorBuiltin) ->
        (NFValue TensorBuiltin -> Maybe (Tensor a)) ->
        NonEmpty (NFArg TensorBuiltin) ->
        NFValue TensorBuiltin
      comp mk f xs = case traverse (f . argExpr) xs of
        Just constantTensors -> mk $ stack constantTensors
        Nothing -> mkBuiltin (T.StackRatTensor n) args

convertBuiltinFunction ::
  (MonadTensorProperty m) =>
  BuiltinFunction ->
  [NFArg TensorBuiltin] ->
  m (NFValue TensorBuiltin)
convertBuiltinFunction t args = case t of
  --------------------------
  --  operations --
  --------------------------
<<<<<<< HEAD
  Not -> return $ mkBuiltin T.NotBoolTensor args
  And -> return $ mkBuiltin T.AndBoolTensor args
  Or -> return $ mkBuiltin T.OrBoolTensor args
  Neg NegInt -> return $ mkBuiltin T.NegRatTensor args
  Neg NegRat -> return $ mkBuiltin T.NegRatTensor args
  Add AddNat -> return $ mkBuiltin T.AddRatTensor args
  Add AddInt -> return $ mkBuiltin T.AddRatTensor args
  Add AddRat -> return $ mkBuiltin T.AddRatTensor args
  Sub SubInt -> return $ mkBuiltin T.SubRatTensor args
  Sub SubRat -> return $ mkBuiltin T.SubRatTensor args
  Mul MulNat -> return $ mkBuiltin T.MulRatTensor args
  Mul MulInt -> return $ mkBuiltin T.MulRatTensor args
  Mul MulRat -> return $ mkBuiltin T.MulRatTensor args
  Div DivRat -> return $ mkBuiltin T.DivRatTensor args
=======
  Not -> return $ mkBuiltin T.NotTensor args
  And -> return $ mkBuiltin T.AndTensor args
  Or -> return $ mkBuiltin T.OrTensor args
  Neg NegRat -> return $ mkBuiltin T.NegTensor args
  Add AddNat -> return $ mkBuiltin T.AddTensor args
  Add AddRat -> return $ mkBuiltin T.AddTensor args
  Sub SubRat -> return $ mkBuiltin T.SubTensor args
  Mul MulNat -> return $ mkBuiltin T.MulTensor args
  Mul MulRat -> return $ mkBuiltin T.MulTensor args
  Div DivRat -> return $ mkBuiltin T.DivTensor args
>>>>>>> a69cb2dc
  PowRat -> return $ mkBuiltin T.PowRatTensor args
  MinRat -> return $ mkBuiltin T.MinRatTensor args
  MaxRat -> return $ mkBuiltin T.MaxRatTensor args
  Equals EqIndex Eq -> return $ mkBuiltin T.EqIndex args
<<<<<<< HEAD
  Equals EqNat Eq -> unsupportedTypeError t
  Equals EqInt Eq -> unsupportedTypeError t
  Equals EqRat Eq -> return $ mkBuiltin T.EqRatTensor args
  Equals EqIndex Neq -> return $ mkBuiltin T.NeIndex args
  Equals EqNat Neq -> unsupportedTypeError t
  Equals EqInt Neq -> unsupportedTypeError t
  Equals EqRat Neq -> return $ mkBuiltin T.NeRatTensor args
  Order OrderIndex Le -> return $ mkBuiltin T.LeIndex args
  Order OrderNat Le -> unsupportedTypeError t
  Order OrderInt Le -> unsupportedTypeError t
  Order OrderRat Le -> return $ mkBuiltin T.LeRatTensor args
  Order OrderIndex Lt -> return $ mkBuiltin T.LtIndex args
  Order OrderNat Lt -> unsupportedTypeError t
  Order OrderInt Lt -> unsupportedTypeError t
  Order OrderRat Lt -> return $ mkBuiltin T.LtRatTensor args
  Order OrderIndex Ge -> return $ mkBuiltin T.GeIndex args
  Order OrderNat Ge -> unsupportedTypeError t
  Order OrderInt Ge -> unsupportedTypeError t
  Order OrderRat Ge -> return $ mkBuiltin T.GeRatTensor args
  Order OrderIndex Gt -> return $ mkBuiltin T.GtIndex args
  Order OrderNat Gt -> unsupportedTypeError t
  Order OrderInt Gt -> unsupportedTypeError t
  Order OrderRat Gt -> return $ mkBuiltin T.GtRatTensor args
=======
  Equals EqNat Eq -> return $ mkBuiltin T.EqTensor args
  Equals EqRat Eq -> return $ mkBuiltin T.EqTensor args
  Equals EqIndex Neq -> return $ mkBuiltin T.NeIndex args
  Equals EqNat Neq -> return $ mkBuiltin T.NeTensor args
  Equals EqRat Neq -> return $ mkBuiltin T.NeTensor args
  Order OrderIndex Le -> return $ mkBuiltin T.LeIndex args
  Order OrderNat Le -> return $ mkBuiltin T.LeTensor args
  Order OrderRat Le -> return $ mkBuiltin T.LeTensor args
  Order OrderIndex Lt -> return $ mkBuiltin T.LtIndex args
  Order OrderNat Lt -> return $ mkBuiltin T.LtTensor args
  Order OrderRat Lt -> return $ mkBuiltin T.LtTensor args
  Order OrderIndex Ge -> return $ mkBuiltin T.GeIndex args
  Order OrderNat Ge -> return $ mkBuiltin T.GeTensor args
  Order OrderRat Ge -> return $ mkBuiltin T.GeTensor args
  Order OrderIndex Gt -> return $ mkBuiltin T.GtIndex args
  Order OrderNat Gt -> return $ mkBuiltin T.GtTensor args
  Order OrderRat Gt -> return $ mkBuiltin T.GtTensor args
>>>>>>> a69cb2dc
  -----------------------
  -- Vector operations --
  -----------------------
  FoldVector -> convertHigherOrderFunction convertFoldVector FoldVector T.ReduceRatTensor args
  MapVector -> convertHigherOrderFunction convertMapVector MapVector T.MapRatTensor args
  ZipWithVector -> convertHigherOrderFunction convertZipWith ZipWithVector T.ZipWithRatTensor args
  Indices -> return $ mkBuiltin T.Indices args
  At -> return $ mkBuiltin T.LookupRatTensor args
  ---------------------
  -- List operations --
  ---------------------
  FoldList -> return $ mkBuiltin T.FoldList args
  MapList -> return $ mkBuiltin T.MapList args
  ----------------------
  -- Other operations --
  ----------------------
  Quantifier Forall -> return $ mkBuiltin T.Forall args
  Quantifier Exists -> return $ mkBuiltin T.Exists args
  If -> return $ mkBuiltin T.If args
  Optimise minimise -> do
    let op = if minimise then T.MinimiseRatTensor else T.MaximiseRatTensor
    boundCtx <- getBoundCtx (Proxy @Builtin)
    let namedCtx = fmap (\b -> fromMaybe "<nameless>" (nameOf b)) boundCtx
    return $ mkBuiltin (op namedCtx) args
  Implies -> unexpectedExprError currentPass "Implies"
  FromNat {} -> unexpectedExprError currentPass "FromNat"
  FromRat {} -> unexpectedExprError currentPass "FromRat"
  where
    unsupportedTypeError b = compilerDeveloperError $ "Conversion of" <+> pretty b <+> "not yet supported"

convertForeachIndex ::
  (MonadTensorProperty m) =>
  TensorPreprocessingStep ->
  WHNFSpine Builtin ->
  m (NFValue TensorBuiltin)
convertForeachIndex preprocess spine = do
  lv <- getCurrentLv (Proxy @Builtin)
  spine' <- convertSpine preprocess spine
  case spine' of
    [_, argExpr -> size, argExpr -> VLam binder (NFBody expr)] -> do
      logDebug MaxDetail $ "Trying to convert" <+> quotePretty StdForeachIndex
      result <- distributeForeachIndex preprocess spine size (nameOf binder) lv expr
      case result of
        Just x -> return x
        Nothing -> do
          reducedExpr <- appHiddenStdlibDef StdForeachIndex spine
          convertExpr preprocess reducedExpr
    _ -> compilerDeveloperError "Unexpected expr while converting ForeachIndex"

distributeForeachIndex ::
  (MonadTensorProperty m) =>
  TensorPreprocessingStep ->
  WHNFSpine Builtin ->
  NFValue TensorBuiltin ->
  Maybe Name ->
  Lv ->
  NFValue TensorBuiltin ->
  m (Maybe (NFValue TensorBuiltin))
distributeForeachIndex preprocess originalSpine size varName lv = \case
  -- Distribute the `forallIndex` across a liftable operation (e.g. `and`).
  -- e.g. `foreach i . x(i) op y(i)` -> `(foreach i . x(i)) op (forall i . y(i))`
  VBuiltin b [e1, e2] | isLiftableTensorOp b -> do
    logCompilerSection MaxDetail ("Distributing `foreach` over" <+> pretty b) $ do
      let recurse = distributeForeachIndex preprocess originalSpine size varName lv
      e1' <- sequence <$> traverse recurse e1
      e2' <- sequence <$> traverse recurse e2
      return $ Applicative.liftA2 (\x y -> VBuiltin b [x, y]) e1' e2'
  -- Eliminate `forall i . xs ! i` into `xs`
  VBuiltin T.LookupRatTensor (reverse -> (argExpr -> VBoundVar lv1 _) : xs : _)
    | lv1 == lv ->
        return $ Just $ argExpr xs
  -- Eliminate `forall i . c` into `const c`
  T.VRatTensor (Tensor _ [x]) -> do
    let nil = mkBuiltin T.NilList []
    let dims = mkBuiltin T.ConsList (Arg mempty Explicit Relevant <$> [size, nil])
    return $ Just $ mkBuiltin (T.ConstRatTensor x) [Arg mempty Explicit Relevant dims]
  VBuiltin (T.ConstRatTensor x) [dims] -> do
    let newDims = mkBuiltin T.ConsList [dims]
    return $ Just $ mkBuiltin (T.ConstRatTensor x) [Arg mempty Explicit Relevant newDims]
  body -> do
    ctx <- getNamedBoundCtx (Proxy @Builtin)
    logDebug MaxDetail $ "Failed to convert:" <+> prettyFriendly (WithContext body (varName : ctx))
    return Nothing

type HigherOrderFunctionConversion =
  forall m.
  (MonadTensorProperty m) =>
  Lv ->
  [NFArg TensorBuiltin] ->
  m (Maybe (NFValue TensorBuiltin))

convertHigherOrderFunction ::
  (MonadTensorProperty m) =>
  HigherOrderFunctionConversion ->
  BuiltinFunction ->
  TensorBuiltin ->
  [NFArg TensorBuiltin] ->
  m (NFValue TensorBuiltin)
convertHigherOrderFunction convertFn origFn newFun args = do
  logDebug MaxDetail $ "Trying to convert" <+> quotePretty origFn
  lv <- getCurrentLv (Proxy @Builtin)
  result <- convertFn lv args
  case result of
    Nothing -> do
      logDebug MaxDetail "Failed"
      (ident, _) <- ask
      boundCtx <- getNamedBoundCtx (Proxy @Builtin)
      let expr = mkBuiltin newFun args
      logWarning $ InefficientTensorCode (nameOf ident) origFn boundCtx expr
      return expr
    Just expr -> do
      logDebug MaxDetail $ "Converted to" <+> prettyVerbose expr
      return expr

convertFoldVector :: HigherOrderFunctionConversion
convertFoldVector lv = \case
  [_, _, _, f, argExpr -> e, xs] -> case f of
    ExplicitArg _ _ (getBinaryOp lv -> Just bop) -> return $ case bop of
      T.AndBoolTensor -> Just $ evalAnd (mkBuiltin T.ReduceAndBoolTensor [xs]) e
      T.OrBoolTensor -> Just $ evalOr (mkBuiltin T.ReduceOrBoolTensor [xs]) e
      T.AddRatTensor -> Just $ evalAdd (mkBuiltin T.ReduceSumRatTensor [xs]) e
      _ -> Nothing
    _ -> return Nothing
  _ -> return Nothing

convertZipWith :: HigherOrderFunctionConversion
convertZipWith lv = \case
  VZipWithVectorArgs f xs ys -> do
    return $ case getBinaryOp lv f of
      Just b | isLiftableTensorOp b -> Just $ mkBuiltin b [xs, ys]
      _ -> Nothing
  _ -> return Nothing

convertMapVector :: HigherOrderFunctionConversion
convertMapVector _lv _args = return Nothing

getBinaryOp :: Lv -> NFValue TensorBuiltin -> Maybe TensorBuiltin
getBinaryOp lv = \case
  VLam
    _
    ( NFBody
        ( VLam
            _
            ( NFBody
                ( VBuiltin
                    b
                    [ RelevantExplicitArg _ (VBoundVar lv1 []),
                      RelevantExplicitArg _ (VBoundVar lv2 [])
                      ]
                  )
              )
          )
      ) | lv1 == lv && lv2 == lv + 1 -> Just b
  _ -> Nothing

unnormaliseNF :: (MonadTensorProperty m) => NFValue TensorBuiltin -> m (Expr Ix TensorBuiltin)
unnormaliseNF e = do
  lv <- getCurrentLv (Proxy @Builtin)
  return $ Quote.unnormalise lv e

currentPass :: CompilerPass
currentPass = "conversion to tensors"

mkBuiltin ::
  TensorBuiltin ->
  [NFArg TensorBuiltin] ->
  NFValue TensorBuiltin
mkBuiltin = VBuiltin

evalAnd :: NFValue TensorBuiltin -> NFValue TensorBuiltin -> NFValue TensorBuiltin
evalAnd (T.VBoolTensor xs) y | and xs = y
evalAnd x (T.VBoolTensor ys) | and ys = x
evalAnd x y = mkBuiltin T.AndBoolTensor (Arg mempty Explicit Relevant <$> [x, y])

evalOr :: NFValue TensorBuiltin -> NFValue TensorBuiltin -> NFValue TensorBuiltin
evalOr (T.VBoolTensor xs) y | all not xs = y
evalOr x (T.VBoolTensor ys) | all not ys = x
evalOr x y = mkBuiltin T.OrBoolTensor (Arg mempty Explicit Relevant <$> [x, y])

evalAdd :: NFValue TensorBuiltin -> NFValue TensorBuiltin -> NFValue TensorBuiltin
evalAdd (T.VRatTensor xs) y | all (\r -> numerator r == 0) xs = y
evalAdd x (T.VRatTensor ys) | all (\r -> numerator r == 0) ys = x
evalAdd x y = mkBuiltin T.AddRatTensor (Arg mempty Explicit Relevant <$> [x, y])

-- | Standard library operations that we don't want to normalise.
preservedStdLibOps :: Set StdLibFunction
preservedStdLibOps =
  Set.fromList
    [ StdForeachIndex
    ]

isLiftableTensorOp :: TensorBuiltin -> Bool
isLiftableTensorOp = \case
  T.AndBoolTensor -> True
  T.OrBoolTensor -> True
  T.EqRatTensor -> True
  T.NeRatTensor -> True
  T.LeRatTensor -> True
  T.LtRatTensor -> True
  T.GeRatTensor -> True
  T.GtRatTensor -> True
  T.AddRatTensor -> True
  T.SubRatTensor -> True
  T.MulRatTensor -> True
  T.DivRatTensor -> True
  _ -> False

showEntry :: (MonadTensorProperty m) => WHNFValue Builtin -> m ()
showEntry e = do
  ctx <- getNamedBoundCtx (Proxy @Builtin)
  logDebug MaxDetail $ "tensor-enter:" <+> prettyFriendly (WithContext e ctx)
  incrCallDepth

showExit :: (MonadTensorProperty m) => NFValue TensorBuiltin -> m ()
showExit e = do
  ctx <- getNamedBoundCtx (Proxy @Builtin)
  decrCallDepth
  logDebug MaxDetail $ "tensor-exit: " <+> prettyFriendly (WithContext e ctx)<|MERGE_RESOLUTION|>--- conflicted
+++ resolved
@@ -191,12 +191,7 @@
 convertBuiltinType t args = case t of
   Unit -> unexpectedExprError currentPass "Unit"
   Bool -> return $ mkBuiltin T.BoolTensorType args
-<<<<<<< HEAD
   Nat -> return $ mkBuiltin T.NatType args
-  Int -> return $ mkBuiltin T.IntTensorType args
-=======
-  Nat -> return $ mkBuiltin T.NatTensorType args
->>>>>>> a69cb2dc
   Rat -> return $ mkBuiltin T.RatTensorType args
   Index -> return $ mkBuiltin T.IndexType args
   List -> return $ mkBuiltin T.ListType args
@@ -207,11 +202,6 @@
   let maybeResult = case args of
         [RelevantExplicitArg _ (VBuiltin b _args), _] -> case b of
           T.BoolTensorType -> Just T.BoolTensorType
-<<<<<<< HEAD
-          T.IntTensorType -> Just T.IntTensorType
-=======
-          T.NatTensorType -> Just T.NatTensorType
->>>>>>> a69cb2dc
           T.RatTensorType -> Just T.RatTensorType
           _ -> Nothing
         _ -> Nothing
@@ -231,12 +221,7 @@
   LUnit -> return $ mkBuiltin T.Unit []
   LIndex i -> return $ mkBuiltin (T.Index i) []
   LBool v -> return $ T.VBoolTensor (Tensor [] [v])
-<<<<<<< HEAD
   LNat v -> return $ mkBuiltin (T.Nat v) []
-  LInt v -> return $ T.VIntTensor (Tensor [] [v])
-=======
-  LNat v -> return $ T.VNatTensor (Tensor [] [v])
->>>>>>> a69cb2dc
   LRat v -> return $ T.VRatTensor (Tensor [] [T.convertRat v])
   LVec n -> case args of
     _t : xs -> convertVector n xs
@@ -249,11 +234,6 @@
     let vs = a :| as
     return $ case argExpr a of
       T.VBoolTensor {} -> comp T.VBoolTensor T.getBoolTensor vs
-<<<<<<< HEAD
-      T.VIntTensor {} -> comp T.VIntTensor T.getIntTensor vs
-=======
-      T.VNatTensor {} -> comp T.VNatTensor T.getNatTensor vs
->>>>>>> a69cb2dc
       T.VRatTensor {} -> comp T.VRatTensor T.getRatTensor vs
       _ -> mkBuiltin (T.StackRatTensor n) args
     where
@@ -275,80 +255,37 @@
   --------------------------
   --  operations --
   --------------------------
-<<<<<<< HEAD
   Not -> return $ mkBuiltin T.NotBoolTensor args
   And -> return $ mkBuiltin T.AndBoolTensor args
   Or -> return $ mkBuiltin T.OrBoolTensor args
-  Neg NegInt -> return $ mkBuiltin T.NegRatTensor args
   Neg NegRat -> return $ mkBuiltin T.NegRatTensor args
   Add AddNat -> return $ mkBuiltin T.AddRatTensor args
-  Add AddInt -> return $ mkBuiltin T.AddRatTensor args
   Add AddRat -> return $ mkBuiltin T.AddRatTensor args
-  Sub SubInt -> return $ mkBuiltin T.SubRatTensor args
   Sub SubRat -> return $ mkBuiltin T.SubRatTensor args
   Mul MulNat -> return $ mkBuiltin T.MulRatTensor args
-  Mul MulInt -> return $ mkBuiltin T.MulRatTensor args
   Mul MulRat -> return $ mkBuiltin T.MulRatTensor args
   Div DivRat -> return $ mkBuiltin T.DivRatTensor args
-=======
-  Not -> return $ mkBuiltin T.NotTensor args
-  And -> return $ mkBuiltin T.AndTensor args
-  Or -> return $ mkBuiltin T.OrTensor args
-  Neg NegRat -> return $ mkBuiltin T.NegTensor args
-  Add AddNat -> return $ mkBuiltin T.AddTensor args
-  Add AddRat -> return $ mkBuiltin T.AddTensor args
-  Sub SubRat -> return $ mkBuiltin T.SubTensor args
-  Mul MulNat -> return $ mkBuiltin T.MulTensor args
-  Mul MulRat -> return $ mkBuiltin T.MulTensor args
-  Div DivRat -> return $ mkBuiltin T.DivTensor args
->>>>>>> a69cb2dc
   PowRat -> return $ mkBuiltin T.PowRatTensor args
   MinRat -> return $ mkBuiltin T.MinRatTensor args
   MaxRat -> return $ mkBuiltin T.MaxRatTensor args
   Equals EqIndex Eq -> return $ mkBuiltin T.EqIndex args
-<<<<<<< HEAD
   Equals EqNat Eq -> unsupportedTypeError t
-  Equals EqInt Eq -> unsupportedTypeError t
   Equals EqRat Eq -> return $ mkBuiltin T.EqRatTensor args
   Equals EqIndex Neq -> return $ mkBuiltin T.NeIndex args
   Equals EqNat Neq -> unsupportedTypeError t
-  Equals EqInt Neq -> unsupportedTypeError t
   Equals EqRat Neq -> return $ mkBuiltin T.NeRatTensor args
   Order OrderIndex Le -> return $ mkBuiltin T.LeIndex args
   Order OrderNat Le -> unsupportedTypeError t
-  Order OrderInt Le -> unsupportedTypeError t
   Order OrderRat Le -> return $ mkBuiltin T.LeRatTensor args
   Order OrderIndex Lt -> return $ mkBuiltin T.LtIndex args
   Order OrderNat Lt -> unsupportedTypeError t
-  Order OrderInt Lt -> unsupportedTypeError t
   Order OrderRat Lt -> return $ mkBuiltin T.LtRatTensor args
   Order OrderIndex Ge -> return $ mkBuiltin T.GeIndex args
   Order OrderNat Ge -> unsupportedTypeError t
-  Order OrderInt Ge -> unsupportedTypeError t
   Order OrderRat Ge -> return $ mkBuiltin T.GeRatTensor args
   Order OrderIndex Gt -> return $ mkBuiltin T.GtIndex args
   Order OrderNat Gt -> unsupportedTypeError t
-  Order OrderInt Gt -> unsupportedTypeError t
   Order OrderRat Gt -> return $ mkBuiltin T.GtRatTensor args
-=======
-  Equals EqNat Eq -> return $ mkBuiltin T.EqTensor args
-  Equals EqRat Eq -> return $ mkBuiltin T.EqTensor args
-  Equals EqIndex Neq -> return $ mkBuiltin T.NeIndex args
-  Equals EqNat Neq -> return $ mkBuiltin T.NeTensor args
-  Equals EqRat Neq -> return $ mkBuiltin T.NeTensor args
-  Order OrderIndex Le -> return $ mkBuiltin T.LeIndex args
-  Order OrderNat Le -> return $ mkBuiltin T.LeTensor args
-  Order OrderRat Le -> return $ mkBuiltin T.LeTensor args
-  Order OrderIndex Lt -> return $ mkBuiltin T.LtIndex args
-  Order OrderNat Lt -> return $ mkBuiltin T.LtTensor args
-  Order OrderRat Lt -> return $ mkBuiltin T.LtTensor args
-  Order OrderIndex Ge -> return $ mkBuiltin T.GeIndex args
-  Order OrderNat Ge -> return $ mkBuiltin T.GeTensor args
-  Order OrderRat Ge -> return $ mkBuiltin T.GeTensor args
-  Order OrderIndex Gt -> return $ mkBuiltin T.GtIndex args
-  Order OrderNat Gt -> return $ mkBuiltin T.GtTensor args
-  Order OrderRat Gt -> return $ mkBuiltin T.GtTensor args
->>>>>>> a69cb2dc
   -----------------------
   -- Vector operations --
   -----------------------
