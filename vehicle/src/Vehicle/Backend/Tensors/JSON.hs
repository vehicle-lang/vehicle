{-# OPTIONS_GHC -Wno-orphans #-}

module Vehicle.Backend.Tensors.JSON
  ( compileProgToJSON,
  )
where

import Control.Monad.Reader (MonadReader (..), ReaderT (..), asks)
import Data.Aeson (KeyValue (..), ToJSON (..), genericToJSON)
import Data.Aeson.Encode.Pretty (encodePretty')
import Data.Aeson.Types (object)
import Data.Bifunctor (Bifunctor (..))
import Data.ByteString.Lazy.Char8 (unpack)
import Data.Coerce (coerce)
import Data.List.NonEmpty qualified as NonEmpty (filter, toList)
import Data.Maybe (mapMaybe)
import Vehicle.Backend.Tensors.Core
import Vehicle.Compile.Arity
import Vehicle.Compile.Descope (DescopeNamed (..))
import Vehicle.Compile.Error
import Vehicle.Compile.Prelude (GenericBoundCtx, GenericFreeCtx, HasType (..), getExplicitArg)
import Vehicle.Compile.Print
import Vehicle.Data.DeBruijn
import Vehicle.Data.RelevantExpr
import Vehicle.Prelude
import Vehicle.Prelude.Logging.Class
import Vehicle.Syntax.AST (Position (..), Provenance (..), UniverseLevel)
import Vehicle.Syntax.AST qualified as V

--------------------------------------------------------------------------------
-- Public method

compileProgToJSON ::
  forall m a.
  (MonadCompile m) =>
  V.Prog Ix TensorBuiltin ->
  m (Doc a)
compileProgToJSON prog = do
  logCompilerPass MinDetail currentPass $ do
    jProg <- runReaderT (toJProg prog) mempty
    let namedProg = descopeNamed jProg
    let json = toJSON namedProg
    return $ pretty $ unpack $ encodePretty' prettyJSONConfig json

--------------------------------------------------------------------------------
-- Conversion of JExpr to JSON

type JProg var = RelProg var TensorBuiltin

type JDecl var = RelDecl var TensorBuiltin

type JExpr var = RelExpr var TensorBuiltin

type JBinder var = RelBinder var TensorBuiltin

instance (ToJSON var) => ToJSON (JProg var) where
  toJSON = genericToJSON jsonOptions

instance (ToJSON var) => ToJSON (JDecl var) where
  toJSON = genericToJSON jsonOptions

instance (ToJSON var) => ToJSON (JExpr var) where
  toJSON = genericToJSON jsonOptions

instance (ToJSON var) => ToJSON (JBinder var) where
  toJSON = genericToJSON jsonOptions

instance ToJSON TensorBuiltin where
  toJSON = genericToJSON jsonOptions

instance ToJSON Position where
  toJSON = genericToJSON jsonOptions

instance ToJSON UniverseLevel where
  toJSON = genericToJSON jsonOptions

instance ToJSON Provenance where
  toJSON (V.Provenance (V.Range start end) _) =
    object
      [ "tag" .= toJSON @String "Provenance",
        "contents" .= toJSON @[Int] [posLine start, posColumn start, posLine end, posColumn end]
      ]

--------------------------------------------------------------------------------
-- Conversion Expr to JExpr

currentPass :: Doc a
currentPass = "conversion to JSON"

type MonadJSON m =
  ( MonadCompile m,
    MonadReader (GenericFreeCtx Arity, GenericBoundCtx Arity) m
  )

toJProg :: (MonadJSON m) => V.Prog Ix TensorBuiltin -> m (JProg Ix)
toJProg (V.Main ds) = Main <$> toJDecls ds

toJDecls :: (MonadJSON m) => [V.Decl Ix TensorBuiltin] -> m [JDecl Ix]
toJDecls [] = return []
toJDecls (decl : decls) = do
  decl' <- logCompilerPass MinDetail (currentPass <+> "of" <+> quotePretty (V.identifierOf decl)) $ do
    case decl of
      V.DefAbstract p i s t -> case s of
        V.NetworkDef -> resourceError s
        V.DatasetDef -> resourceError s
        V.ParameterDef {} -> resourceError s
        V.PostulateDef {} -> DefPostulate p (V.nameOf i) <$> toJExpr t
      V.DefFunction p i _anns t e -> do
        t' <- toJExpr t
        e' <- toJExpr e
        return $ DefFunction p (V.nameOf i) t' e'

  decls' <- addDeclToContext decl (toJDecls decls)
  return $ decl' : decls'

toJExpr :: forall m. (MonadJSON m) => V.Expr Ix TensorBuiltin -> m (JExpr Ix)
<<<<<<< HEAD
toJExpr expr = do
  showEntry expr
  result <- case expr of
    V.Hole {} -> resolutionError currentPass "Hole"
    V.Meta {} -> resolutionError currentPass "Meta"
    V.Universe p l -> return $ Universe p (coerce l)
    V.Builtin p b -> return $ Builtin p b
    V.BoundVar p v -> return $ BoundVar p v
    V.FreeVar p v -> return $ FreeVar p $ V.nameOf v
    -- Otherwise, calculate whether function is partial or not.
    V.App p fun args -> do
      fun' <- toJExpr fun
      let explicitArgs = mapMaybe getExplicitArg (NonEmpty.toList args)
      args' <- traverse toJExpr explicitArgs
      arity <- functionArity fun
      case args' of
        [] -> return fun'
        _ : _
          | arity == length args' -> return $ App p fun' args'
          | arity > length args' -> return $ PartialApp p arity fun' args'
          | otherwise -> arityError fun arity explicitArgs args'
    V.Pi p binder body -> Pi p <$> toJBinder binder <*> addBinderToContext binder (toJExpr body)
    V.Lam p binder _ -> do
      (foldedBinders, body) <- foldLamBinders expr
      Lam p <$> toJBinders foldedBinders <*> addBinderToContext binder (toJExpr body)
    V.Let p bound binder body ->
      Let p <$> toJExpr bound <*> toJBinder binder <*> addBinderToContext binder (toJExpr body)
  showExit result
  return result
=======
toJExpr expr = case expr of
  V.Hole {} -> resolutionError currentPass "Hole"
  V.Meta {} -> resolutionError currentPass "Meta"
  V.Universe p l -> return $ Universe p (coerce l)
  V.Builtin p b -> return $ Builtin p b
  V.BoundVar p v -> return $ BoundVar p v
  V.FreeVar p v -> return $ FreeVar p $ V.nameOf v
  -- Otherwise, calculate whether function is partial or not.
  V.App fun args -> do
    fun' <- toJExpr fun
    let explicitArgs = mapMaybe getExplicitArg (NonEmpty.toList args)
    args' <- traverse toJExpr explicitArgs
    arity <- functionArity fun
    case args' of
      [] -> return fun'
      _ : _
        | arity == length args' -> return $ App fun' args'
        | arity > length args' -> return $ PartialApp arity fun' args'
        | otherwise -> arityError fun arity explicitArgs args'
  V.Pi p binder body -> Pi p <$> toJBinder binder <*> addBinderToContext binder (toJExpr body)
  V.Lam p _ _ -> do
    (foldedBinders, body) <- foldLamBinders expr
    Lam p <$> toJBinders foldedBinders <*> toJExpr body
  V.Let p bound binder body ->
    Let p <$> toJExpr bound <*> toJBinder binder <*> addBinderToContext binder (toJExpr body)
>>>>>>> a69cb2dc

foldLamBinders ::
  (MonadJSON m) =>
  V.Expr Ix TensorBuiltin ->
  m ([V.Binder Ix TensorBuiltin], V.Expr Ix TensorBuiltin)
foldLamBinders = \case
  V.Lam _ binder body -> addBinderToContext binder (first (binder :) <$> foldLamBinders body)
  expr -> return ([], expr)

toJBinder :: (MonadJSON m) => V.Binder Ix TensorBuiltin -> m (JBinder Ix)
toJBinder binder = do
  type' <- toJExpr $ typeOf binder
  let p = V.binderProvenance binder
  let maybeName = case V.namingForm (V.binderDisplayForm binder) of
        V.NameAndType n -> Just n
        V.OnlyName n -> Just n
        V.OnlyType -> Nothing
  return $ Binder p maybeName type'

toJBinders :: (MonadJSON m) => [V.Binder Ix TensorBuiltin] -> m [JBinder Ix]
toJBinders = \case
  [] -> return []
  (b : bs) -> do
    b' <- toJBinder b
    bs' <- addBinderToContext b $ toJBinders bs
    return $ b' : bs'

-- | TODO maybe move to Arity module.
functionArity ::
  forall m.
  (MonadJSON m) =>
  V.Expr Ix TensorBuiltin ->
  m Arity
functionArity = go
  where
    go :: (MonadJSON m) => V.Expr Ix TensorBuiltin -> m Arity
    go fun = do
      result <- case fun of
        V.App fn args -> do
          arity <- go fn
          return $ arity - length (NonEmpty.filter V.isExplicit args)
        V.Universe {} -> illTypedError currentPass (prettyVerbose fun)
        V.Pi {} -> illTypedError currentPass (prettyVerbose fun)
        V.Meta {} -> illTypedError currentPass (prettyVerbose fun)
        V.Hole {} -> illTypedError currentPass (prettyVerbose fun)
        V.FreeVar _p ident -> getFreeVarArity ident
        V.BoundVar _ ix -> getBoundVarArity ix
        V.Lam _ binder body -> addBinderToContext binder ((1 +) <$> go body)
        V.Builtin _ b -> do
          return $ arityOf b
        V.Let _ _bound binder body ->
          addBinderToContext binder $ go body
      return result

addBinderToContext :: (MonadJSON m) => V.Binder Ix TensorBuiltin -> m a -> m a
addBinderToContext binder =
  local (second (explicitArityFromType (typeOf binder) :))

addDeclToContext :: (MonadJSON m) => V.Decl Ix TensorBuiltin -> m a -> m a
addDeclToContext decl =
  local (second (explicitArityFromType (typeOf decl) :))

getFreeVarArity :: (MonadJSON m) => V.Identifier -> m Arity
getFreeVarArity ident = lookupInFreeCtx currentPass ident =<< asks fst

getBoundVarArity :: (MonadJSON m) => Ix -> m Arity
getBoundVarArity ix = lookupIxInBoundCtx currentPass ix =<< asks snd

resourceError :: (MonadCompile m) => V.DefAbstractSort -> m a
resourceError resourceType =
  compilerDeveloperError $
    "All"
      <+> quotePretty resourceType
      <+> "declarations should have been removed before"
      <+> squotes currentPass

arityError :: (MonadCompile m) => V.Expr Ix TensorBuiltin -> Arity -> [V.Expr Ix TensorBuiltin] -> [JExpr Ix] -> m a
arityError fun arity explicitArgs args =
  compilerDeveloperError $
    "Number of args is greater than arity:"
      <> line
      <> indent
        2
        ( "fun:"
            <+> prettyVerbose fun
            <> line
            <> "fun-arity:"
              <+> prettyVerbose arity
            <> line
            <> "args:"
              <+> prettyVerbose explicitArgs
            <> line
            <> "args-len:"
              <+> prettyVerbose (length args)
        )

showEntry :: (MonadJSON m) => V.Expr Ix TensorBuiltin -> m ()
showEntry e = do
  (_, ctx) <- ask
  logDebug MaxDetail $ "tensor-enter:" <+> pretty (length ctx) <+> prettyVerbose e
  incrCallDepth

showExit :: (MonadJSON m) => JExpr Ix -> m ()
showExit _e = do
  decrCallDepth

-- logDebug MaxDetail $ "tensor-exit: " <+> prettyVerbose e<|MERGE_RESOLUTION|>--- conflicted
+++ resolved
@@ -114,7 +114,6 @@
   return $ decl' : decls'
 
 toJExpr :: forall m. (MonadJSON m) => V.Expr Ix TensorBuiltin -> m (JExpr Ix)
-<<<<<<< HEAD
 toJExpr expr = do
   showEntry expr
   result <- case expr of
@@ -125,7 +124,7 @@
     V.BoundVar p v -> return $ BoundVar p v
     V.FreeVar p v -> return $ FreeVar p $ V.nameOf v
     -- Otherwise, calculate whether function is partial or not.
-    V.App p fun args -> do
+    V.App fun args -> do
       fun' <- toJExpr fun
       let explicitArgs = mapMaybe getExplicitArg (NonEmpty.toList args)
       args' <- traverse toJExpr explicitArgs
@@ -133,8 +132,8 @@
       case args' of
         [] -> return fun'
         _ : _
-          | arity == length args' -> return $ App p fun' args'
-          | arity > length args' -> return $ PartialApp p arity fun' args'
+          | arity == length args' -> return $ App fun' args'
+          | arity > length args' -> return $ PartialApp arity fun' args'
           | otherwise -> arityError fun arity explicitArgs args'
     V.Pi p binder body -> Pi p <$> toJBinder binder <*> addBinderToContext binder (toJExpr body)
     V.Lam p binder _ -> do
@@ -144,33 +143,6 @@
       Let p <$> toJExpr bound <*> toJBinder binder <*> addBinderToContext binder (toJExpr body)
   showExit result
   return result
-=======
-toJExpr expr = case expr of
-  V.Hole {} -> resolutionError currentPass "Hole"
-  V.Meta {} -> resolutionError currentPass "Meta"
-  V.Universe p l -> return $ Universe p (coerce l)
-  V.Builtin p b -> return $ Builtin p b
-  V.BoundVar p v -> return $ BoundVar p v
-  V.FreeVar p v -> return $ FreeVar p $ V.nameOf v
-  -- Otherwise, calculate whether function is partial or not.
-  V.App fun args -> do
-    fun' <- toJExpr fun
-    let explicitArgs = mapMaybe getExplicitArg (NonEmpty.toList args)
-    args' <- traverse toJExpr explicitArgs
-    arity <- functionArity fun
-    case args' of
-      [] -> return fun'
-      _ : _
-        | arity == length args' -> return $ App fun' args'
-        | arity > length args' -> return $ PartialApp arity fun' args'
-        | otherwise -> arityError fun arity explicitArgs args'
-  V.Pi p binder body -> Pi p <$> toJBinder binder <*> addBinderToContext binder (toJExpr body)
-  V.Lam p _ _ -> do
-    (foldedBinders, body) <- foldLamBinders expr
-    Lam p <$> toJBinders foldedBinders <*> toJExpr body
-  V.Let p bound binder body ->
-    Let p <$> toJExpr bound <*> toJBinder binder <*> addBinderToContext binder (toJExpr body)
->>>>>>> a69cb2dc
 
 foldLamBinders ::
   (MonadJSON m) =>
