module Vehicle.Backend.Tensors.Core where

import Data.Ratio
import GHC.Generics (Generic)
import Vehicle.Compile.Arity (Arity)
import Vehicle.Data.BuiltinInterface (PrintableBuiltin (..), cheatConvertBuiltin)
import Vehicle.Data.BuiltinInterface.Expr qualified as V
import Vehicle.Data.NormalisedExpr
import Vehicle.Data.Tensor (Tensor (..))
import Vehicle.Libraries.StandardLibrary.Definitions (StdLibFunction (..))
import Vehicle.Prelude.Prettyprinter
import Vehicle.Syntax.AST (Provenance (..))
import Vehicle.Syntax.AST qualified as V
import Vehicle.Syntax.Builtin qualified as V
import Vehicle.Syntax.Prelude (developerError)

--------------------------------------------------------------------------------
-- Builtin datatype

-- | Tensorflow doesn't support arbitrary precision integers. We should think
-- about this in the more future, about the actual precision the tensor backend
-- can represent rationals in, e.g. Storable.getSize, Haskell int64, etc.
type Rat = Ratio Int

convertTRat :: Rat -> Rational
convertTRat r = toInteger (numerator r) % toInteger (denominator r)

convertRat :: Rational -> Rat
convertRat r = do
  let num = toInt $ numerator r
  let denom = toInt $ denominator r
  num % denom
  where
    toInt x
      | x < toInteger (minBound :: Int) = developerError $ "Underflow converting" <+> pretty x <+> "to `Int`"
      | x > toInteger (maxBound :: Int) = developerError $ "Overflow converting" <+> pretty x <+> "to `Int`"
      | otherwise = fromInteger x

-- | The builtin types suitable for tensor operations.
data TensorBuiltin
  = ----------------------
    -- Types operations --
    ----------------------
    IndexType
  | BoolTensorType
  | IndexTensorType
<<<<<<< HEAD
  | NatType
  | IntTensorType
=======
  | NatTensorType
>>>>>>> a69cb2dc
  | RatTensorType
  | ListType
  | ------------------
    -- Constructors --
    ------------------
    Unit
  | Index Int
  | BoolTensor (Tensor Bool)
<<<<<<< HEAD
  | Nat Int
  | IntTensor (Tensor Int)
=======
  | NatTensor (Tensor Int)
>>>>>>> a69cb2dc
  | RatTensor (Tensor Rat)
  | NilList
  | ConsList
  | ---------------------------------
    -- Pointwise tensor operations --
    ---------------------------------
    NotBoolTensor
  | AndBoolTensor
  | OrBoolTensor
  | NegRatTensor
  | AddRatTensor
  | SubRatTensor
  | MulRatTensor
  | DivRatTensor
  | EqRatTensor
  | NeRatTensor
  | LeRatTensor
  | LtRatTensor
  | GeRatTensor
  | GtRatTensor
  | PowRatTensor
  | MinRatTensor
  | MaxRatTensor
  | --------------------------
    -- Reduction operations --
    --------------------------
    ReduceAndBoolTensor
  | ReduceOrBoolTensor
  | ReduceSumRatTensor
  | ReduceRatTensor
  | ----------------------
    -- Index operations --
    ----------------------
    EqIndex
  | NeIndex
  | LeIndex
  | LtIndex
  | GeIndex
  | GtIndex
  | ----------------------
    -- Other operations --
    ----------------------
    LookupRatTensor
  | StackRatTensor Int
  | ConstRatTensor Rat
  | FoldList
  | MapList
  | MapRatTensor
  | ZipWithRatTensor
  | Indices
  | MinimiseRatTensor [V.Name]
  | MaximiseRatTensor [V.Name]
  | If
  | Forall
  | Exists
  deriving (Show, Eq, Generic)

-- instance Hashable TensorBuiltin

instance Pretty TensorBuiltin where
  pretty = pretty . show

instance PrintableBuiltin TensorBuiltin where
  isCoercion :: TensorBuiltin -> Bool
  isCoercion = const False

  convertBuiltin :: Provenance -> TensorBuiltin -> V.Expr var V.Builtin
  convertBuiltin p b = case b of
    IndexType -> builtinType V.Index
    BoolTensorType -> builtinTensorType V.BoolType
<<<<<<< HEAD
    NatType -> builtinTensorType V.NatType
    IntTensorType -> builtinTensorType V.IntType
=======
    NatTensorType -> builtinTensorType V.NatType
>>>>>>> a69cb2dc
    RatTensorType -> builtinTensorType V.RatType
    -- Constructors
    Unit -> V.UnitLiteral mempty
    Index i -> builtinConstructor $ V.LIndex i
    BoolTensor vs -> V.tensorToExpr (V.BoolLiteral mempty) vs
<<<<<<< HEAD
    Nat vs -> V.NatLiteral mempty vs
    IntTensor vs -> V.tensorToExpr (V.IntLiteral mempty) vs
=======
    NatTensor vs -> V.tensorToExpr (V.NatLiteral mempty) vs
>>>>>>> a69cb2dc
    RatTensor vs -> V.tensorToExpr (V.RatLiteral mempty . convertTRat) vs
    NilList -> builtinConstructor V.Nil
    ConsList -> builtinConstructor V.Cons
    ConstRatTensor r -> cheatConvertBuiltin p $ "Const[" <+> pretty (convertTRat r) <+> "]"
    StackRatTensor n -> builtinConstructor (V.LVec n)
    Forall -> builtinFunction (V.Quantifier V.Forall)
    Exists -> builtinFunction (V.Quantifier V.Exists)
    If -> builtinFunction V.If
    -- Tensor operations
    NotBoolTensor -> builtinFunction V.Not
    AndBoolTensor -> builtinFunction V.And
    OrBoolTensor -> builtinFunction V.Or
    NegRatTensor -> builtinTCOp V.NegTC
    AddRatTensor -> builtinTCOp V.AddTC
    SubRatTensor -> builtinTCOp V.SubTC
    MulRatTensor -> builtinTCOp V.MulTC
    DivRatTensor -> builtinTCOp V.DivTC
    EqRatTensor -> builtinTCOp $ V.EqualsTC V.Eq
    NeRatTensor -> builtinTCOp $ V.EqualsTC V.Neq
    LeRatTensor -> builtinTCOp $ V.OrderTC V.Le
    LtRatTensor -> builtinTCOp $ V.OrderTC V.Lt
    GeRatTensor -> builtinTCOp $ V.OrderTC V.Ge
    GtRatTensor -> builtinTCOp $ V.OrderTC V.Gt
    PowRatTensor -> builtinFunction V.PowRat
    MinRatTensor -> builtinFunction V.MinRat
    MaxRatTensor -> builtinFunction V.MaxRat
    GtIndex -> builtinFunction $ V.Order V.OrderIndex V.Gt
    GeIndex -> builtinFunction $ V.Order V.OrderIndex V.Ge
    LtIndex -> builtinFunction $ V.Order V.OrderIndex V.Lt
    LeIndex -> builtinFunction $ V.Order V.OrderIndex V.Le
    EqIndex -> builtinFunction $ V.Equals V.EqIndex V.Eq
    NeIndex -> builtinFunction $ V.Equals V.EqIndex V.Neq
    LookupRatTensor -> builtinFunction V.At
    FoldList -> builtinFunction V.FoldList
    ReduceRatTensor -> builtinFunction V.FoldVector
    MapList -> builtinFunction V.MapList
    MapRatTensor -> builtinFunction V.MapVector
    ZipWithRatTensor -> builtinFunction V.ZipWithVector
    Indices -> builtinFunction V.Indices
    IndexTensorType -> V.FreeVar p (V.identifierOf StdTensor)
    ListType -> builtinType V.List
    ReduceAndBoolTensor -> cheatConvertBuiltin p "ReduceAnd"
    ReduceOrBoolTensor -> cheatConvertBuiltin p "ReduceOr"
    ReduceSumRatTensor -> cheatConvertBuiltin p "ReduceSum"
    MinimiseRatTensor {} -> builtinFunction $ V.Optimise True
    MaximiseRatTensor {} -> builtinFunction $ V.Optimise False
    where
      builtinConstructor = V.Builtin p . V.BuiltinConstructor
      builtinFunction = V.Builtin p . V.BuiltinFunction
      builtinTCOp = V.Builtin p . V.TypeClassOp
      builtinType = V.Builtin p . V.BuiltinType
      builtinTensorType t = V.StandardLib StdTensor [V.Arg mempty V.Explicit V.Relevant (t V.noProvenance)]

arityOf :: TensorBuiltin -> Arity
arityOf b = case b of
  IndexType -> 0
  BoolTensorType -> 0
  IndexTensorType -> 0
<<<<<<< HEAD
  NatType -> 0
  IntTensorType -> 0
=======
  NatTensorType -> 0
>>>>>>> a69cb2dc
  RatTensorType -> 0
  ListType -> 0
  NilList -> 0
  ConsList -> 2
  BoolTensor {} -> 0
<<<<<<< HEAD
  Nat {} -> 0
  IntTensor {} -> 0
=======
  NatTensor {} -> 0
>>>>>>> a69cb2dc
  RatTensor {} -> 0
  Unit -> 0
  Index {} -> 0
  NotBoolTensor -> 1
  AndBoolTensor -> 2
  OrBoolTensor -> 2
  Forall -> 1
  Exists -> 1
  If -> 3
  NegRatTensor -> 1
  AddRatTensor -> 2
  SubRatTensor -> 2
  MulRatTensor -> 2
  DivRatTensor -> 2
  PowRatTensor -> 2
  MinRatTensor -> 2
  MaxRatTensor -> 2
  EqRatTensor -> 2
  NeRatTensor -> 2
  LeRatTensor -> 2
  LtRatTensor -> 2
  GeRatTensor -> 2
  GtRatTensor -> 2
  EqIndex -> 2
  NeIndex -> 2
  LeIndex -> 2
  LtIndex -> 2
  GeIndex -> 2
  GtIndex -> 2
  LookupRatTensor -> 2
  ConstRatTensor {} -> 1
  FoldList -> 3
  ReduceRatTensor -> 2
  MapList -> 2
  MapRatTensor -> 2
  ZipWithRatTensor -> 3
  Indices -> 1
  ReduceAndBoolTensor -> 1
  ReduceOrBoolTensor -> 1
  ReduceSumRatTensor -> 1
  MinimiseRatTensor {} -> 2
  MaximiseRatTensor {} -> 2
  StackRatTensor n -> n

--------------------------------------------------------------------------------
-- Tensor literals

pattern VTensorLiteral :: TensorBuiltin -> NFValue TensorBuiltin
pattern VTensorLiteral c <- VBuiltin c []
  where
    -- Can't be bidirectional as Haskell 8.10.7 doesn't support the empty list literal being bidirectional.
    VTensorLiteral c = VBuiltin c []

pattern VBoolTensor :: Tensor Bool -> NFValue TensorBuiltin
pattern VBoolTensor t = VTensorLiteral (BoolTensor t)

<<<<<<< HEAD
{-
pattern VNat :: Tensor Int -> NFValue TensorBuiltin
pattern VNat t = VTensorLiteral (Nat t)
-}
pattern VIntTensor :: Tensor Int -> NFValue TensorBuiltin
pattern VIntTensor t = VTensorLiteral (IntTensor t)
=======
pattern VNatTensor :: Tensor Int -> NFValue TensorBuiltin
pattern VNatTensor t = VTensorLiteral (NatTensor t)
>>>>>>> a69cb2dc

pattern VRatTensor :: Tensor Rat -> NFValue TensorBuiltin
pattern VRatTensor t = VTensorLiteral (RatTensor t)

pattern VLookup :: NFArg TensorBuiltin -> NFValue TensorBuiltin -> NFValue TensorBuiltin
pattern VLookup xs i <- VBuiltin LookupRatTensor [xs, V.RelevantExplicitArg _ i]

getBoolTensor :: NFValue TensorBuiltin -> Maybe (Tensor Bool)
getBoolTensor (VBoolTensor t) = Just t
getBoolTensor _ = Nothing

getNatTensor :: NFValue TensorBuiltin -> Maybe (Tensor Int)
getNatTensor (VNatTensor t) = Just t
getNatTensor _ = Nothing

getRatTensor :: NFValue TensorBuiltin -> Maybe (Tensor Rat)
getRatTensor (VRatTensor t) = Just t
getRatTensor _ = Nothing<|MERGE_RESOLUTION|>--- conflicted
+++ resolved
@@ -44,12 +44,7 @@
     IndexType
   | BoolTensorType
   | IndexTensorType
-<<<<<<< HEAD
   | NatType
-  | IntTensorType
-=======
-  | NatTensorType
->>>>>>> a69cb2dc
   | RatTensorType
   | ListType
   | ------------------
@@ -58,12 +53,7 @@
     Unit
   | Index Int
   | BoolTensor (Tensor Bool)
-<<<<<<< HEAD
   | Nat Int
-  | IntTensor (Tensor Int)
-=======
-  | NatTensor (Tensor Int)
->>>>>>> a69cb2dc
   | RatTensor (Tensor Rat)
   | NilList
   | ConsList
@@ -134,23 +124,13 @@
   convertBuiltin p b = case b of
     IndexType -> builtinType V.Index
     BoolTensorType -> builtinTensorType V.BoolType
-<<<<<<< HEAD
     NatType -> builtinTensorType V.NatType
-    IntTensorType -> builtinTensorType V.IntType
-=======
-    NatTensorType -> builtinTensorType V.NatType
->>>>>>> a69cb2dc
     RatTensorType -> builtinTensorType V.RatType
     -- Constructors
     Unit -> V.UnitLiteral mempty
     Index i -> builtinConstructor $ V.LIndex i
     BoolTensor vs -> V.tensorToExpr (V.BoolLiteral mempty) vs
-<<<<<<< HEAD
     Nat vs -> V.NatLiteral mempty vs
-    IntTensor vs -> V.tensorToExpr (V.IntLiteral mempty) vs
-=======
-    NatTensor vs -> V.tensorToExpr (V.NatLiteral mempty) vs
->>>>>>> a69cb2dc
     RatTensor vs -> V.tensorToExpr (V.RatLiteral mempty . convertTRat) vs
     NilList -> builtinConstructor V.Nil
     ConsList -> builtinConstructor V.Cons
@@ -209,23 +189,13 @@
   IndexType -> 0
   BoolTensorType -> 0
   IndexTensorType -> 0
-<<<<<<< HEAD
   NatType -> 0
-  IntTensorType -> 0
-=======
-  NatTensorType -> 0
->>>>>>> a69cb2dc
   RatTensorType -> 0
   ListType -> 0
   NilList -> 0
   ConsList -> 2
   BoolTensor {} -> 0
-<<<<<<< HEAD
   Nat {} -> 0
-  IntTensor {} -> 0
-=======
-  NatTensor {} -> 0
->>>>>>> a69cb2dc
   RatTensor {} -> 0
   Unit -> 0
   Index {} -> 0
@@ -282,18 +252,6 @@
 pattern VBoolTensor :: Tensor Bool -> NFValue TensorBuiltin
 pattern VBoolTensor t = VTensorLiteral (BoolTensor t)
 
-<<<<<<< HEAD
-{-
-pattern VNat :: Tensor Int -> NFValue TensorBuiltin
-pattern VNat t = VTensorLiteral (Nat t)
--}
-pattern VIntTensor :: Tensor Int -> NFValue TensorBuiltin
-pattern VIntTensor t = VTensorLiteral (IntTensor t)
-=======
-pattern VNatTensor :: Tensor Int -> NFValue TensorBuiltin
-pattern VNatTensor t = VTensorLiteral (NatTensor t)
->>>>>>> a69cb2dc
-
 pattern VRatTensor :: Tensor Rat -> NFValue TensorBuiltin
 pattern VRatTensor t = VTensorLiteral (RatTensor t)
 
@@ -304,10 +262,6 @@
 getBoolTensor (VBoolTensor t) = Just t
 getBoolTensor _ = Nothing
 
-getNatTensor :: NFValue TensorBuiltin -> Maybe (Tensor Int)
-getNatTensor (VNatTensor t) = Just t
-getNatTensor _ = Nothing
-
 getRatTensor :: NFValue TensorBuiltin -> Maybe (Tensor Rat)
 getRatTensor (VRatTensor t) = Just t
 getRatTensor _ = Nothing