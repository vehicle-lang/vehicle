{-# OPTIONS_GHC -Wno-orphans #-}

module Vehicle.Backend.JSON
  ( compileProgToJSON,
    JBuiltin (..),
    ToJBuiltin (..),
  )
where

import Control.Monad.Reader (MonadReader (..), asks, runReaderT)
import Data.Aeson (KeyValue (..), Options (..), ToJSON (..), defaultOptions, genericToJSON)
import Data.Aeson.Encode.Pretty (encodePretty')
import Data.Aeson.Types (object)
import Data.Bifunctor (Bifunctor (..))
import Data.ByteString.Lazy.Char8 (unpack)
import Data.Data (Proxy (..))
import Data.Hashable (Hashable)
import Data.List (stripPrefix)
import Data.List.NonEmpty qualified as NonEmpty
import Data.Maybe (fromMaybe, mapMaybe)
import Data.Ratio (denominator, numerator, (%))
import GHC.Generics (Generic)
import Vehicle.Backend.LossFunction.TypeSystem qualified as L
import Vehicle.Compile.Arity (Arity, arityFromVType, explicitArityFromType)
import Vehicle.Compile.Descope (DescopeNamed (..))
import Vehicle.Compile.Error (MonadCompile, compilerDeveloperError, illTypedError, resolutionError)
import Vehicle.Compile.Prelude (DefAbstractSort (..), Doc, HasType (..), LoggingLevel (..), getExplicitArg, indent, layoutAsText, line, logCompilerPass, logDebug, pretty, prettyJSONConfig, quotePretty, squotes, (<+>))
import Vehicle.Compile.Prelude.MonadContext
import Vehicle.Compile.Print (prettyVerbose)
import Vehicle.Expr.BuiltinInterface (HasStandardData, PrintableBuiltin, TypableBuiltin (..))
import Vehicle.Expr.BuiltinInterface qualified as V
import Vehicle.Expr.DeBruijn
import Vehicle.Expr.Normalised (GluedExpr (..), normalised)
import Vehicle.Expr.Relevant
import Vehicle.Syntax.AST (Name, Position (..), Provenance (..), UniverseLevel)
import Vehicle.Syntax.AST qualified as V
import Vehicle.Syntax.Builtin qualified as V

--------------------------------------------------------------------------------
-- Public method

compileProgToJSON ::
  forall m builtin a.
  (MonadCompile m, HasStandardData builtin, TypableBuiltin builtin, ToJBuiltin builtin) =>
  V.Prog Ix builtin ->
  m (Doc a)
compileProgToJSON prog = do
  logCompilerPass MinDetail currentPass $ do
    jProg <- runContextT (Proxy @builtin) (toJProg prog) mempty
    let namedProg = descopeNamed jProg
    let json = toJSON namedProg
    return $ pretty $ unpack $ encodePretty' prettyJSONConfig json

--------------------------------------------------------------------------------
-- Datatype

-- We have a separate datatype for JSON expressions so we
-- can maintain backwards compatability, even when the core
-- Vehicle AST changes.

type JProg var = RelProg var JBuiltin

type JDecl var = RelDecl var JBuiltin

type JExpr var = RelExpr var JBuiltin

type JBinder var = RelBinder var JBuiltin

data JBuiltin
  = NilList
  | ConsList
  | Unit
  | Bool Bool
  | Index Int
  | Nat Int
  | Int Int
  | Rat Int Int
  | Vector Int
  | Not
  | And
  | Or
  | Implies
  | Forall
  | Exists
  | If
  | NegInt
  | NegRat
  | AddNat
  | AddInt
  | AddRat
  | SubInt
  | SubRat
  | MulNat
  | MulInt
  | MulRat
  | DivRat
  | PowRat
  | MinRat
  | MaxRat
  | EqIndex
  | EqNat
  | EqInt
  | EqRat
  | NeIndex
  | NeNat
  | NeInt
  | NeRat
  | LeIndex
  | LeNat
  | LeInt
  | LeRat
  | LtIndex
  | LtNat
  | LtInt
  | LtRat
  | GeIndex
  | GeNat
  | GeInt
  | GeRat
  | GtIndex
  | GtNat
  | GtInt
  | GtRat
  | AtVector
  | ConsVector
  | FoldList
  | FoldVector
  | MapList
  | MapVector
  | ZipWithVector
  | Indices
  | UnitType
  | BoolType
  | IndexType
  | NatType
  | IntType
  | RatType
  | ListType
  | VectorType
  | Optimise Bool [Name]
  deriving (Show, Eq, Generic)

instance Hashable JBuiltin

instance PrintableBuiltin JBuiltin where
  convertBuiltin :: Provenance -> JBuiltin -> V.Expr var V.Builtin
  convertBuiltin p b = case b of
    NilList -> V.Builtin p (V.BuiltinConstructor V.Nil)
    ConsList -> V.Builtin p (V.BuiltinConstructor V.Cons)
    Unit -> V.Builtin p (V.BuiltinConstructor V.LUnit)
    Bool x -> V.Builtin p (V.BuiltinConstructor $ V.LBool x)
    Index i -> V.Builtin p (V.BuiltinConstructor $ V.LIndex i)
    Nat n -> V.Builtin p (V.BuiltinConstructor $ V.LNat n)
    Int i -> V.Builtin p (V.BuiltinConstructor $ V.LInt i)
    Rat n d -> V.Builtin p (V.BuiltinConstructor $ V.LRat (fromIntegral n % fromIntegral d))
    Vector n -> V.Builtin p (V.BuiltinConstructor $ V.LVec n)
    Not -> V.Builtin p (V.BuiltinFunction V.Not)
    And -> V.Builtin p (V.BuiltinFunction V.And)
    Or -> V.Builtin p (V.BuiltinFunction V.Or)
    Implies -> V.Builtin p (V.BuiltinFunction V.Implies)
    Forall -> V.Builtin p (V.BuiltinFunction (V.Quantifier V.Forall))
    Exists -> V.Builtin p (V.BuiltinFunction (V.Quantifier V.Exists))
    If -> V.Builtin p (V.BuiltinFunction V.If)
    NegInt -> V.Builtin p (V.BuiltinFunction $ V.Neg V.NegInt)
    NegRat -> V.Builtin p (V.BuiltinFunction $ V.Neg V.NegRat)
    AddNat -> V.Builtin p (V.BuiltinFunction $ V.Add V.AddNat)
    AddInt -> V.Builtin p (V.BuiltinFunction $ V.Add V.AddInt)
    AddRat -> V.Builtin p (V.BuiltinFunction $ V.Add V.AddRat)
    SubInt -> V.Builtin p (V.BuiltinFunction $ V.Sub V.SubInt)
    SubRat -> V.Builtin p (V.BuiltinFunction $ V.Sub V.SubRat)
    MulNat -> V.Builtin p (V.BuiltinFunction $ V.Mul V.MulNat)
    MulInt -> V.Builtin p (V.BuiltinFunction $ V.Mul V.MulInt)
    MulRat -> V.Builtin p (V.BuiltinFunction $ V.Mul V.MulRat)
    DivRat -> V.Builtin p (V.BuiltinFunction $ V.Div V.DivRat)
    PowRat -> V.Builtin p (V.BuiltinFunction V.PowRat)
    MinRat -> V.Builtin p (V.BuiltinFunction V.MinRat)
    MaxRat -> V.Builtin p (V.BuiltinFunction V.MaxRat)
    EqIndex -> V.Builtin p (V.BuiltinFunction $ V.Equals V.EqIndex V.Eq)
    EqNat -> V.Builtin p (V.BuiltinFunction $ V.Equals V.EqNat V.Eq)
    EqInt -> V.Builtin p (V.BuiltinFunction $ V.Equals V.EqInt V.Eq)
    EqRat -> V.Builtin p (V.BuiltinFunction $ V.Equals V.EqRat V.Eq)
    NeIndex -> V.Builtin p (V.BuiltinFunction $ V.Equals V.EqIndex V.Neq)
    NeNat -> V.Builtin p (V.BuiltinFunction $ V.Equals V.EqNat V.Neq)
    NeInt -> V.Builtin p (V.BuiltinFunction $ V.Equals V.EqInt V.Neq)
    NeRat -> V.Builtin p (V.BuiltinFunction $ V.Equals V.EqRat V.Neq)
    LeIndex -> V.Builtin p (V.BuiltinFunction $ V.Order V.OrderIndex V.Le)
    LeNat -> V.Builtin p (V.BuiltinFunction $ V.Order V.OrderNat V.Le)
    LeInt -> V.Builtin p (V.BuiltinFunction $ V.Order V.OrderInt V.Le)
    LeRat -> V.Builtin p (V.BuiltinFunction $ V.Order V.OrderRat V.Le)
    LtIndex -> V.Builtin p (V.BuiltinFunction $ V.Order V.OrderIndex V.Lt)
    LtNat -> V.Builtin p (V.BuiltinFunction $ V.Order V.OrderNat V.Lt)
    LtInt -> V.Builtin p (V.BuiltinFunction $ V.Order V.OrderInt V.Lt)
    LtRat -> V.Builtin p (V.BuiltinFunction $ V.Order V.OrderRat V.Lt)
    GeIndex -> V.Builtin p (V.BuiltinFunction $ V.Order V.OrderIndex V.Ge)
    GeNat -> V.Builtin p (V.BuiltinFunction $ V.Order V.OrderNat V.Ge)
    GeInt -> V.Builtin p (V.BuiltinFunction $ V.Order V.OrderInt V.Ge)
    GeRat -> V.Builtin p (V.BuiltinFunction $ V.Order V.OrderRat V.Ge)
    GtIndex -> V.Builtin p (V.BuiltinFunction $ V.Order V.OrderIndex V.Gt)
    GtNat -> V.Builtin p (V.BuiltinFunction $ V.Order V.OrderNat V.Gt)
    GtInt -> V.Builtin p (V.BuiltinFunction $ V.Order V.OrderInt V.Gt)
    GtRat -> V.Builtin p (V.BuiltinFunction $ V.Order V.OrderRat V.Gt)
    AtVector -> V.Builtin p (V.BuiltinFunction V.At)
    ConsVector -> V.Builtin p (V.BuiltinFunction V.ConsVector)
    FoldList -> V.Builtin p (V.BuiltinFunction $ V.Fold V.FoldList)
    FoldVector -> V.Builtin p (V.BuiltinFunction $ V.Fold V.FoldVector)
    MapList -> V.Builtin p (V.BuiltinFunction V.MapList)
    MapVector -> V.Builtin p (V.BuiltinFunction V.MapVector)
    ZipWithVector -> V.Builtin p (V.BuiltinFunction V.ZipWithVector)
    Indices -> V.Builtin p (V.BuiltinFunction V.Indices)
    UnitType -> V.Builtin p (V.BuiltinType V.Unit)
    BoolType -> V.Builtin p (V.BuiltinType V.Bool)
    IndexType -> V.Builtin p (V.BuiltinType V.Index)
    NatType -> V.Builtin p (V.BuiltinType V.Nat)
    IntType -> V.Builtin p (V.BuiltinType V.Int)
    RatType -> V.Builtin p (V.BuiltinType V.Rat)
    ListType -> V.Builtin p (V.BuiltinType V.List)
    VectorType -> V.Builtin p (V.BuiltinType V.Vector)
    Optimise minimise ctx ->
<<<<<<< HEAD
      V.App p (mkVar (pretty $ L.Optimise minimise)) $
        V.RelevantExplicitArg p <$> [ctxVar]
=======
      V.App p (V.Builtin p (V.BuiltinFunction $ V.Optimise minimise)) $
        V.Arg p V.Explicit V.Relevant <$> [ctxVar]
>>>>>>> 469d0f9c
      where
        mkVar doc = V.FreeVar p $ V.Identifier V.User (layoutAsText doc)
        ctxVar = mkVar $ if null ctx then "" else pretty ctx

  isCoercion = const False

--------------------------------------------------------------------------------
-- Conversion to JBuiltins

class ToJBuiltin builtin where
  toJBuiltin :: (MonadCompile m, MonadReader [Name] m) => builtin -> m JBuiltin

instance ToJBuiltin JBuiltin where
  toJBuiltin = return

instance ToJBuiltin V.BuiltinConstructor where
  toJBuiltin b = case b of
    V.Nil -> return NilList
    V.Cons -> return ConsList
    V.LUnit -> return Unit
    V.LBool v -> return $ Bool v
    V.LIndex i -> return $ Index i
    V.LNat n -> return $ Nat n
    V.LInt i -> return $ Int i
    V.LRat r -> toJBuiltin r
    V.LVec n -> return $ Vector n

instance ToJBuiltin Rational where
  toJBuiltin r = do
    num <- toInt $ numerator r
    denom <- toInt $ denominator r
    return $ Rat num denom
    where
      toInt x
        | x < toInteger (minBound :: Int) = compilerDeveloperError $ "Underflow converting" <+> pretty x <+> "to `Int`"
        | x > toInteger (maxBound :: Int) = compilerDeveloperError $ "Overflow converting" <+> pretty x <+> "to `Int`"
        | otherwise = return $ fromInteger x

instance ToJBuiltin V.BuiltinFunction where
  toJBuiltin = \case
    V.FromNat {} -> compilerDeveloperError "`FromNat` should have been removed after type-checking."
    V.FromRat {} -> compilerDeveloperError "`FromRat` should have been removed after type-checking."
    V.Not -> return Not
    V.And -> return And
    V.Or -> return Or
    V.Implies -> return Implies
    V.Quantifier V.Forall -> return Forall
    V.Quantifier V.Exists -> return Exists
    V.If -> return If
    V.Neg V.NegInt -> return NegInt
    V.Neg V.NegRat -> return NegRat
    V.Add V.AddNat -> return AddNat
    V.Add V.AddInt -> return AddInt
    V.Add V.AddRat -> return AddRat
    V.Sub V.SubInt -> return SubInt
    V.Sub V.SubRat -> return SubRat
    V.Mul V.MulNat -> return MulNat
    V.Mul V.MulInt -> return MulInt
    V.Mul V.MulRat -> return MulRat
    V.Div V.DivRat -> return DivRat
    V.PowRat -> return PowRat
    V.MinRat -> return MinRat
    V.MaxRat -> return MaxRat
    V.Equals V.EqIndex V.Eq -> return EqRat
    V.Equals V.EqNat V.Eq -> return EqNat
    V.Equals V.EqInt V.Eq -> return EqInt
    V.Equals V.EqRat V.Eq -> return EqRat
    V.Equals V.EqIndex V.Neq -> return NeRat
    V.Equals V.EqNat V.Neq -> return NeNat
    V.Equals V.EqInt V.Neq -> return NeInt
    V.Equals V.EqRat V.Neq -> return NeRat
    V.Order V.OrderIndex V.Le -> return LeIndex
    V.Order V.OrderNat V.Le -> return LeNat
    V.Order V.OrderInt V.Le -> return LeInt
    V.Order V.OrderRat V.Le -> return LeRat
    V.Order V.OrderIndex V.Lt -> return LtIndex
    V.Order V.OrderNat V.Lt -> return LtNat
    V.Order V.OrderInt V.Lt -> return LtInt
    V.Order V.OrderRat V.Lt -> return LtRat
    V.Order V.OrderIndex V.Ge -> return GeIndex
    V.Order V.OrderNat V.Ge -> return GeNat
    V.Order V.OrderInt V.Ge -> return GeInt
    V.Order V.OrderRat V.Ge -> return GeRat
    V.Order V.OrderIndex V.Gt -> return GtIndex
    V.Order V.OrderNat V.Gt -> return GtNat
    V.Order V.OrderInt V.Gt -> return GtInt
    V.Order V.OrderRat V.Gt -> return GtRat
    V.At -> return AtVector
    V.ConsVector -> return ConsVector
    V.Fold V.FoldList -> return FoldList
    V.Fold V.FoldVector -> return FoldVector
    V.MapList -> return MapList
    V.MapVector -> return MapVector
    V.Indices -> return Indices
    V.ZipWithVector -> return ZipWithVector

instance ToJBuiltin V.BuiltinType where
  toJBuiltin b = return $ case b of
    V.Unit -> UnitType
    V.Bool -> BoolType
    V.Index -> IndexType
    V.Nat -> NatType
    V.Int -> IntType
    V.Rat -> RatType
    V.List -> ListType
    V.Vector -> VectorType

instance ToJBuiltin V.Builtin where
  toJBuiltin = \case
    V.BuiltinConstructor x -> toJBuiltin x
    V.BuiltinFunction x -> toJBuiltin x
    V.BuiltinType y -> toJBuiltin y
    V.TypeClass {} -> typeClassesUnresolvedError
    V.TypeClassOp {} -> typeClassesUnresolvedError
    V.NatInDomainConstraint -> typeClassesUnresolvedError
    where
      typeClassesUnresolvedError =
        compilerDeveloperError
          "Type-classes should have been resolved before calling the JSON backend"

instance ToJBuiltin L.LossBuiltin where
  toJBuiltin = \case
    L.BuiltinConstructor x -> toJBuiltin x
    L.BuiltinFunction x -> toJBuiltin x
    L.BuiltinType y -> toJBuiltin y
    L.Optimise b -> asks (Optimise b)
    L.LossTC {} -> typeClassesUnresolvedError
    L.LossTCOp {} -> typeClassesUnresolvedError
    L.NatInDomainConstraint -> typeClassesUnresolvedError
    where
      typeClassesUnresolvedError =
        compilerDeveloperError
          "Type-classes should have been resolved before calling the JSON backend"

--------------------------------------------------------------------------------
-- Conversion of JExpr to JSON

stripConstructorNameOptions :: String -> Options
stripConstructorNameOptions prefix =
  defaultOptions
    { constructorTagModifier = \name -> fromMaybe name (stripPrefix prefix name)
    }

jsonOptions :: Options
jsonOptions =
  defaultOptions
    { tagSingleConstructors = True
    }

instance (ToJSON var) => ToJSON (JProg var) where
  toJSON = genericToJSON jsonOptions

instance (ToJSON var) => ToJSON (JDecl var) where
  toJSON = genericToJSON jsonOptions

instance (ToJSON var) => ToJSON (JExpr var) where
  toJSON = genericToJSON jsonOptions

instance (ToJSON var) => ToJSON (JBinder var) where
  toJSON = genericToJSON jsonOptions

instance ToJSON JBuiltin where
  toJSON = genericToJSON jsonOptions

instance ToJSON Position where
  toJSON = genericToJSON jsonOptions

instance ToJSON UniverseLevel where
  toJSON = genericToJSON jsonOptions

instance ToJSON Provenance where
  toJSON (V.Provenance (V.Range start end) _) =
    object
      [ "tag" .= toJSON @String "Provenance",
        "contents" .= toJSON @[Int] [posLine start, posColumn start, posLine end, posColumn end]
      ]

instance ToJSON V.EqualityDomain where
  toJSON = genericToJSON $ stripConstructorNameOptions "Eq"

instance ToJSON V.OrderDomain where
  toJSON = genericToJSON $ stripConstructorNameOptions "Order"

instance ToJSON V.AddDomain where
  toJSON = genericToJSON $ stripConstructorNameOptions "Add"

instance ToJSON V.SubDomain where
  toJSON = genericToJSON $ stripConstructorNameOptions "Sub"

instance ToJSON V.MulDomain where
  toJSON = genericToJSON $ stripConstructorNameOptions "Mul"

instance ToJSON V.DivDomain where
  toJSON = genericToJSON $ stripConstructorNameOptions "Div"

instance ToJSON V.NegDomain where
  toJSON = genericToJSON $ stripConstructorNameOptions "Neg"

instance ToJSON V.FoldDomain where
  toJSON = genericToJSON $ stripConstructorNameOptions "Fold"

--------------------------------------------------------------------------------
-- Conversion Expr to JExpr

currentPass :: Doc a
currentPass = "conversion to JSON"

type MonadJSON builtin m =
  ( MonadCompile m,
    MonadContext builtin m,
    ToJBuiltin builtin,
    PrintableBuiltin builtin,
    TypableBuiltin builtin
  )

toJProg :: (MonadJSON builtin m) => V.Prog Ix builtin -> m (JProg Ix)
toJProg (V.Main ds) = Main <$> toJDecls ds

toJDecls :: (MonadJSON builtin m) => [V.Decl Ix builtin] -> m [JDecl Ix]
toJDecls [] = return []
toJDecls (decl : decls) = do
  decl' <- logCompilerPass MinDetail (currentPass <+> "of" <+> quotePretty (V.identifierOf decl)) $ do
    case decl of
      V.DefAbstract p i s t -> case s of
        NetworkDef -> resourceError s
        DatasetDef -> resourceError s
        ParameterDef {} -> resourceError s
        PostulateDef -> DefPostulate p (V.nameOf i) <$> toJExpr t
      V.DefFunction p i _anns t e -> do
        t' <- toJExpr t
        e' <- toJExpr e
        return $ DefFunction p (V.nameOf i) t' e'

  decls' <- addDeclToContext decl (toJDecls decls)
  return $ decl' : decls'

toJExpr :: forall builtin m. (MonadJSON builtin m) => V.Expr Ix builtin -> m (JExpr Ix)
toJExpr expr = case expr of
  V.Hole {} -> resolutionError currentPass "Hole"
  V.Meta {} -> resolutionError currentPass "Meta"
  V.Ann _ e _ -> toJExpr e
  V.Universe p (V.UniverseLevel l) -> return $ Universe p l
  V.Builtin p b -> do
    boundCtx <- getBoundCtx (Proxy @builtin)
    let boundCtxNames = fmap (fromMaybe "<missing-name>" . V.nameOf) boundCtx
    jBuiltin <- runReaderT (toJBuiltin b) boundCtxNames
    return $ Builtin p jBuiltin
  V.BoundVar p v -> return $ BoundVar p v
  V.FreeVar p v -> return $ FreeVar p $ V.nameOf v
  V.App p fun args -> do
    fun' <- toJExpr fun
    let explicitArgs = mapMaybe getExplicitArg (NonEmpty.toList args)
    args' <- traverse toJExpr explicitArgs
    arity <- functionArity fun
    case args' of
      [] -> return fun'
      _ : _
        | arity == length args' -> return $ App p fun' args'
        | arity > length args' -> return $ PartialApp p arity fun' args'
        | otherwise ->
            compilerDeveloperError $
              "Number of args is greater than arity:"
                <> line
                <> indent
                  2
                  ( "fun:"
                      <+> prettyVerbose fun
                      <> line
                      <> "fun-arity:"
                        <+> prettyVerbose arity
                      <> line
                      <> "args:"
                        <+> prettyVerbose explicitArgs
                      <> line
                      <> "args-len:"
                        <+> prettyVerbose (length args')
                  )
  V.Pi p binder body -> Pi p <$> toJBinder binder <*> addBinderToContext binder (toJExpr body)
  V.Lam p _ _ -> do
    let (foldedBinders, body) = foldLamBinders expr
    Lam p <$> toJBinders foldedBinders <*> addBindersToContext foldedBinders (toJExpr body)
  V.Let p bound binder body ->
    Let p <$> toJExpr bound <*> toJBinder binder <*> addBinderToContext binder (toJExpr body)

foldLamBinders :: (V.HasStandardData builtin) => V.Expr Ix builtin -> ([V.Binder Ix builtin], V.Expr Ix builtin)
foldLamBinders = \case
  V.Lam _ binder body
    -- TODO this check is a massive hack. Should go once we get irrelevance up
    -- and running.
    | V.isExplicit binder -> first (binder :) (foldLamBinders body)
    | otherwise -> foldLamBinders (V.UnitLiteral mempty `substDBInto` body)
  expr -> ([], expr)

toJBinder :: (MonadJSON builtin m) => V.Binder Ix builtin -> m (JBinder Ix)
toJBinder binder = do
  type' <- toJExpr $ V.binderType binder
  let p = V.binderProvenance binder
  let maybeName = case V.namingForm (V.binderDisplayForm binder) of
        V.NameAndType n -> Just n
        V.OnlyName n -> Just n
        V.OnlyType -> Nothing
  return $ Binder p maybeName type'

toJBinders :: (MonadJSON builtin m) => [V.Binder Ix builtin] -> m [JBinder Ix]
toJBinders = \case
  [] -> return []
  (b : bs) -> do
    b' <- toJBinder b
    bs' <- addBinderToContext b $ toJBinders bs
    return $ b' : bs'

-- | TODO maybe move to Arity module.
functionArity ::
  forall builtin m.
  (MonadJSON builtin m, TypableBuiltin builtin) =>
  V.Expr Ix builtin ->
  m Arity
functionArity = go
  where
    go :: (MonadJSON builtin m) => V.Expr Ix builtin -> m Arity
    go fun = do
      result <- case fun of
        V.App _ fn args -> do
          arity <- go fn
          return $ arity - length (NonEmpty.filter V.isExplicit args)
        V.Universe {} -> illTypedError currentPass (prettyVerbose fun)
        V.Pi {} -> illTypedError currentPass (prettyVerbose fun)
        V.Meta {} -> illTypedError currentPass (prettyVerbose fun)
        V.Hole {} -> illTypedError currentPass (prettyVerbose fun)
        V.FreeVar _p ident -> do
          decl <- getDecl (Proxy @builtin) currentPass ident
          logDebug MaxDetail $ prettyVerbose $ normalised $ typeOf decl
          return $ arityFromVType $ normalised (typeOf decl)
        V.BoundVar _ ix -> do
          binder <- getBoundVarByIx (Proxy @builtin) currentPass ix
          arityFromVType <$> normalise (typeOf binder)
        V.Lam _ binder body -> addBinderToContext binder ((1 +) <$> go body)
        V.Builtin _ b -> do
          let t = typeBuiltin mempty b
          return $ explicitArityFromType t
        V.Ann _ e _ -> go e
        V.Let _ _bound binder body ->
          addBinderToContext binder $ go body
      return result

resourceError :: (MonadCompile m) => DefAbstractSort -> m a
resourceError resourceType =
  compilerDeveloperError $
    "All"
      <+> quotePretty resourceType
      <+> "declarations should have been removed before"
      <+> squotes currentPass<|MERGE_RESOLUTION|>--- conflicted
+++ resolved
@@ -216,13 +216,8 @@
     ListType -> V.Builtin p (V.BuiltinType V.List)
     VectorType -> V.Builtin p (V.BuiltinType V.Vector)
     Optimise minimise ctx ->
-<<<<<<< HEAD
       V.App p (mkVar (pretty $ L.Optimise minimise)) $
-        V.RelevantExplicitArg p <$> [ctxVar]
-=======
-      V.App p (V.Builtin p (V.BuiltinFunction $ V.Optimise minimise)) $
         V.Arg p V.Explicit V.Relevant <$> [ctxVar]
->>>>>>> 469d0f9c
       where
         mkVar doc = V.FreeVar p $ V.Identifier V.User (layoutAsText doc)
         ctxVar = mkVar $ if null ctx then "" else pretty ctx
