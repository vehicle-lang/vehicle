--- conflicted
+++ resolved
@@ -123,11 +123,8 @@
   | ConsVector
   | FoldList
   | FoldVector
-<<<<<<< HEAD
   | MapList
   | MapVector
-=======
->>>>>>> ee7d5d32
   | ZipWith
   | Indices
   | UnitType
@@ -204,11 +201,8 @@
     ConsVector -> V.Builtin p (V.BuiltinFunction V.ConsVector)
     FoldList -> V.Builtin p (V.BuiltinFunction $ V.Fold V.FoldList)
     FoldVector -> V.Builtin p (V.BuiltinFunction $ V.Fold V.FoldVector)
-<<<<<<< HEAD
     MapList -> V.Builtin p (V.BuiltinFunction V.MapList)
     MapVector -> V.Builtin p (V.BuiltinFunction V.MapVector)
-=======
->>>>>>> ee7d5d32
     ZipWith -> V.Builtin p (V.BuiltinFunction V.ZipWith)
     Indices -> V.Builtin p (V.BuiltinFunction V.Indices)
     UnitType -> V.Builtin p (V.BuiltinType V.Unit)
@@ -255,7 +249,6 @@
 
 instance ToJBuiltin BuiltinFunction where
   toJBuiltin = \case
-<<<<<<< HEAD
     V.FromNat {} -> compilerDeveloperError "`FromNat` should have been removed after type-checking."
     V.FromRat {} -> compilerDeveloperError "`FromRat` should have been removed after type-checking."
     V.Not -> return Not
@@ -312,62 +305,6 @@
     V.Indices -> return Indices
     V.Sample n ctx -> return $ Sample n ctx
     V.ZipWith -> return ZipWith
-=======
-    V.Not -> Not
-    V.And -> And
-    V.Or -> Or
-    V.Implies -> Implies
-    V.Quantifier V.Forall -> Forall
-    V.Quantifier V.Exists -> Exists
-    V.If -> If
-    V.FromNat {} -> developerError "`FromNat` should have been removed after type-checking."
-    V.FromRat {} -> developerError "`FromRat` should have been removed after type-checking."
-    V.Neg V.NegInt -> NegInt
-    V.Neg V.NegRat -> NegRat
-    V.Add V.AddNat -> AddNat
-    V.Add V.AddInt -> AddInt
-    V.Add V.AddRat -> AddRat
-    V.Sub V.SubInt -> SubInt
-    V.Sub V.SubRat -> SubRat
-    V.Mul V.MulNat -> MulNat
-    V.Mul V.MulInt -> MulInt
-    V.Mul V.MulRat -> MulRat
-    V.Div V.DivRat -> DivRat
-    V.PowRat -> PowRat
-    V.MinRat -> MinRat
-    V.MaxRat -> MaxRat
-    V.Equals V.EqIndex V.Eq -> EqRat
-    V.Equals V.EqNat V.Eq -> EqNat
-    V.Equals V.EqInt V.Eq -> EqInt
-    V.Equals V.EqRat V.Eq -> EqRat
-    V.Equals V.EqIndex V.Neq -> NeRat
-    V.Equals V.EqNat V.Neq -> NeNat
-    V.Equals V.EqInt V.Neq -> NeInt
-    V.Equals V.EqRat V.Neq -> NeRat
-    V.Order V.OrderIndex V.Le -> LeIndex
-    V.Order V.OrderNat V.Le -> LtNat
-    V.Order V.OrderInt V.Le -> GeInt
-    V.Order V.OrderRat V.Le -> GtRat
-    V.Order V.OrderIndex V.Lt -> LeIndex
-    V.Order V.OrderNat V.Lt -> LtNat
-    V.Order V.OrderInt V.Lt -> GeInt
-    V.Order V.OrderRat V.Lt -> GtRat
-    V.Order V.OrderIndex V.Ge -> LeIndex
-    V.Order V.OrderNat V.Ge -> LtNat
-    V.Order V.OrderInt V.Ge -> GeInt
-    V.Order V.OrderRat V.Ge -> GtRat
-    V.Order V.OrderIndex V.Gt -> LeIndex
-    V.Order V.OrderNat V.Gt -> LtNat
-    V.Order V.OrderInt V.Gt -> GeInt
-    V.Order V.OrderRat V.Gt -> GtRat
-    V.At -> AtVector
-    V.ConsVector -> ConsVector
-    V.Fold V.FoldList -> FoldList
-    V.Fold V.FoldVector -> FoldVector
-    V.ZipWith -> ZipWith
-    V.Indices -> Indices
-    V.Sample n ctx -> Sample n ctx
->>>>>>> ee7d5d32
 
 instance ToJBuiltin BuiltinType where
   toJBuiltin b = return $ case b of
@@ -517,13 +454,17 @@
                 <> line
                 <> indent
                   2
-                  ( "fun:" <+> prettyVerbose fun
+                  ( "fun:"
+                      <+> prettyVerbose fun
                       <> line
-                      <> "fun-arity:" <+> prettyVerbose arity
+                      <> "fun-arity:"
+                        <+> prettyVerbose arity
                       <> line
-                      <> "args:" <+> prettyVerbose explicitArgs
+                      <> "args:"
+                        <+> prettyVerbose explicitArgs
                       <> line
-                      <> "args-len:" <+> prettyVerbose (length args')
+                      <> "args-len:"
+                        <+> prettyVerbose (length args')
                   )
   V.Pi p binder body -> Pi p <$> toJBinder binder <*> addBinderToContext binder (toJExpr body)
   V.Lam p _ _ -> do
