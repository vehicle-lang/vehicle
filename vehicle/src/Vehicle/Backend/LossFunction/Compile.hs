--- conflicted
+++ resolved
@@ -110,12 +110,7 @@
     MonadReader (V.NetworkContext, DifferentiableLogic, V.DeclProvenance) m
   )
 
-<<<<<<< HEAD
-
-compileArg :: MonadCompileLoss m => DifferentialLogicImplementation -> InputArg -> m LExpr
-=======
 compileArg :: (MonadCompileLoss m) => DifferentialLogicImplementation -> InputArg -> m LExpr
->>>>>>> d32dc06f
 compileArg t arg = compileExpr t (V.argExpr arg)
 
 -- | Compile a property or single expression
