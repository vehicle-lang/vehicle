module Vehicle.Backend.LossFunction.Compile
  ( LDecl,
    DifferentiableLogic,
    compile,
  )
where

import Control.Monad.Except (MonadError (..))
import Control.Monad.IO.Class (MonadIO)
import Control.Monad.Reader (MonadReader (..), ReaderT (..))
import Data.List.NonEmpty (NonEmpty (..))
import Data.List.NonEmpty qualified as NonEmpty
import Data.Map qualified as Map
import Vehicle.Backend.LossFunction.Logics
  ( DifferentialLogicImplementation (..),
    Domain (..),
    LDecl (..),
    LExpr (..),
    Quantifier (..),
    implementationOf,
  )
import Vehicle.Backend.Prelude (DifferentiableLogic (..))
import Vehicle.Compile.Descope (DescopeNamed (descopeNamed))
import Vehicle.Compile.Error
import Vehicle.Compile.ExpandResources (expandResources)
import Vehicle.Compile.Prelude qualified as V
import Vehicle.Compile.Print (prettyFriendly)
import Vehicle.Compile.Queries.LinearityAndPolarityErrors (resolveInstanceArguments)
import Vehicle.Compile.Resource qualified as V
import Vehicle.Compile.Type.Subsystem.Standard qualified as V
import Vehicle.Compile.Type.Subsystem.Standard.Patterns qualified as V
import Vehicle.Expr.Normalisable qualified as V
import Vehicle.Expr.Normalised (GluedExpr (..))
import Vehicle.Libraries.StandardLibrary
import Vehicle.Prelude
import Vehicle.Resource (Resources (..))
import Vehicle.Syntax.AST (HasName (nameOf), argExpr)
import Data.Maybe (isNothing)
import Data.Either (isRight)

--------------------------------------------------------------------------------
-- Compilation

-- | The translation into the LExpr (this is the exported top compile function)
compile ::
  (MonadIO m, MonadCompile m) =>
  Resources ->
  DifferentiableLogic ->
  V.StandardGluedProg ->
  m [LDecl]
compile resources logic typedProg = do
  (networkCtx, expandedProg) <- expandResources resources typedProg
  let unnormalisedProg = fmap unnormalised expandedProg
  progWithoutInstanceArgs <- resolveInstanceArguments unnormalisedProg
  let descopedProg = descopeNamed progWithoutInstanceArgs
  reformattedProg <- reformatLogicalOperators logic descopedProg

  compileProg networkCtx logic reformattedProg

--------------------------------------------------------------------------------
-- Utilities

currentPass :: Doc a
currentPass = "compilation to loss functions"

type InputProg = V.NamedProg V.StandardBuiltin

type InputDecl = V.NamedDecl V.StandardBuiltin

type InputExpr = V.NamedExpr V.StandardBuiltin

type InputArg = V.NamedArg V.StandardBuiltin

type InputBinder = V.NamedBinder V.StandardBuiltin

--------------------------------------------------------------------------------
-- Main compilation pass

-- | Compile entire specification (calls compileDecl)
compileProg ::
  (MonadCompile m) =>
  V.NetworkContext ->
  DifferentiableLogic ->
  InputProg ->
  m [LDecl]
compileProg networkCtx logic (V.Main ds) =
  logCompilerPass MinDetail "compilation to loss function" $
    traverse (compileDecl networkCtx logic) ds

-- | Compile all functions found in spec, save their names (call compileExpr on each)
compileDecl ::
  (MonadCompile m) =>
  V.NetworkContext ->
  DifferentiableLogic ->
  InputDecl ->
  m LDecl
compileDecl networkCtx logic = \case
  V.DefResource _ _ r _ ->
    normalisationError currentPass (pretty r <+> "declaration")
  V.DefPostulate {} ->
    normalisationError currentPass "postulates"
  V.DefFunction p ident _ _ expr ->
    logCompilerPass MinDetail ("compilation of" <+> quotePretty ident <+> "to loss function") $ do
      let logicImplementation = implementationOf logic
      expr' <- runReaderT (compileExpr logicImplementation expr) (networkCtx, logic, (ident, p))
      return (DefFunction (nameOf ident) expr')

type MonadCompileLoss m =
  ( MonadCompile m,
    MonadReader (V.NetworkContext, DifferentiableLogic, V.DeclProvenance) m
  )

compileArg :: (MonadCompileLoss m) => DifferentialLogicImplementation -> InputArg -> m LExpr
compileArg t arg = compileExpr t (V.argExpr arg)

-- | Compile a property or single expression
compileExpr :: (MonadCompileLoss m) => DifferentialLogicImplementation -> InputExpr -> m LExpr
compileExpr t expr = showExit $ do
  e' <- showEntry expr
  case e' of
    V.Ann _ e _ -> compileExpr t e
    V.Let _ x binder expression ->
      Let (V.getBinderName binder) <$> compileExpr t x <*> compileExpr t expression
    V.Lam _ binder body -> do
      body' <- compileExpr t body
      return $ Lambda (V.getBinderName binder) body'
    V.BoundVar _ v -> return $ Variable v
    V.FreeVar _ ident -> return $ FreeVariable (nameOf ident) []
    V.App _ fun args -> do
      case fun of
        V.FreeVar _ ident -> do
          (networkCtx, _, _) <- ask
          let name = V.nameOf ident
          if name `Map.member` networkCtx
            then do
              args' <- traverse (compileArg t) args
              return $ NetworkApplication name args'
            else case findStdLibFunction ident of
              Just fn -> compileStdLibFunction fn t args
              Nothing -> do
                args' <- traverse (compileArg t) args
                return $ FreeVariable name args'
        V.Builtin _ b -> do
          explicitArgs' <- compileExplicitArgs t args
          compileBuiltin b t explicitArgs'
        _ -> notYetSupported "Application of lambda functions"
    V.Builtin _ b ->
      compileBuiltin b t mempty
    V.Hole {} -> resolutionError currentPass "Hole"
    V.Meta {} -> resolutionError currentPass "Meta"
    V.Pi {} -> unexpectedTypeInExprError currentPass "Pi"
    V.Universe {} -> unexpectedTypeInExprError currentPass "Universe"

type CompileBuiltin =
  forall m.
  (MonadCompileLoss m) =>
  DifferentialLogicImplementation ->
  [LExpr] ->
  m LExpr

compileBuiltin :: V.StandardBuiltin -> CompileBuiltin
compileBuiltin b = case b of
  V.CConstructor c -> compileBuiltinConstructor c
  V.CFunction f -> compileBuiltinFunction f
  _ -> \_ _ -> unexpectedTypeInExprError currentPass ("Should not enounter" <+> pretty b)

compileBuiltinConstructor :: V.BuiltinConstructor -> CompileBuiltin
compileBuiltinConstructor c t args = case c of
  V.LUnit {} -> compilerDeveloperError "Loss Function should not encounter LUnit"
  V.LBool b -> return $ Constant $ (if b then compileTrue else compileFalse) t
  V.LIndex l -> return $ Constant $ fromIntegral l
  V.LNat l -> return $ Constant $ fromIntegral l
  V.LInt l -> return $ Constant $ fromIntegral l
  V.LRat l -> return $ Constant $ fromRational l
  V.LVec _ -> compileVecLiteral t args
  V.Nil -> notYetSupportedBuiltin $ V.CConstructor c
  V.Cons -> notYetSupportedBuiltin $ V.CConstructor c

compileBuiltinFunction :: V.BuiltinFunction -> CompileBuiltin
compileBuiltinFunction f t args = case f of
  V.FromNat {} -> compileOp1 id t args
  V.FromRat {} -> compileOp1 id t args
  -- Logical operatives
  V.And  ->  case compileAnd t of
      Left binaryAnd -> compileOp2 binaryAnd t args
      Right naryAnd -> return (naryAnd args)
  V.Or  ->  case compileOr t of
      Left binaryOr -> compileOp2 binaryOr t args
      Right naryOr -> return (naryOr args)
<<<<<<< HEAD
=======

  --V.And -> compileOp2 (compileAnd t) t args
  --V.Or -> compileOp2 (compileOr t) t args
>>>>>>> 82bd9be4
  V.At -> compileOp2 At t args
  V.Not -> compileNotOp t args
  V.Implies -> compileOp2 (compileImplies t) t args
  V.Quantifier q _ -> compileQuantifier q t args
  -- Arithmetic operations
  V.Neg {} -> compileOp1 Negation t args
  V.Add {} -> compileOp2 Addition t args
  V.Sub {} -> compileOp2 Subtraction t args
  V.Mul {} -> compileOp2 Multiplication t args
  V.Div {} -> compileOp2 Division t args
  -- Comparison operations
  V.Equals _ eq -> compileEquality eq t args
  V.Order _ ord -> compileOrder ord t args
  -- Container operations
  V.Indices {} -> compileOp1 Range t args
  -- Not supported
  V.Fold {} -> notYetSupportedBuiltin $ V.CFunction f
  V.ConsVector {} -> notYetSupportedBuiltin $ V.CFunction f
  V.If -> notYetSupportedBuiltin $ V.CFunction f

compileStdLibFunction ::
  (MonadCompileLoss m) =>
  StdLibFunction ->
  DifferentialLogicImplementation ->
  NonEmpty InputArg ->
  m LExpr
compileStdLibFunction fn t args = case fn of
  StdEqualsBool -> compileEquality V.Eq t =<< compileExplicitArgs t args
  StdNotEqualsBool -> compileEquality V.Neq t =<< compileExplicitArgs t args
  StdEqualsVector -> compileEquality V.Eq t =<< compileExplicitArgs t args
  StdNotEqualsVector -> compileEquality V.Neq t =<< compileExplicitArgs t args
  StdAddVector -> compileOp2 Addition t =<< compileExplicitArgs t args
  StdSubVector -> compileOp2 Subtraction t =<< compileExplicitArgs t args
  StdVectorToVector -> compileOp1 id t =<< compileExplicitArgs t args
  StdMapVector -> compileOp2 Map t =<< compileExplicitArgs t args
  StdMapList -> compileOp2 Map t =<< compileExplicitArgs t args
  StdForeach -> case args of
    _ :| [V.ImplicitArg _ size, V.ExplicitArg _ f] -> do
      size' <- compileExpr t size
      indices <- compileBuiltin (V.CFunction V.Indices) t [size']
      f' <- compileExpr t f
      compileOp2 Map t [f', indices]
    _ -> unexpectedExprError currentPass "partially applied binary operation"
  StdExistsIndex -> notYetSupportedStdLibFunction fn
  StdForallIndex -> notYetSupportedStdLibFunction fn
  StdExistsIn -> notYetSupportedStdLibFunction fn
  StdForallIn -> notYetSupportedStdLibFunction fn
  StdVectorToList -> notYetSupportedStdLibFunction fn
  StdTensor -> notYetSupportedStdLibFunction fn

compileVecLiteral :: CompileBuiltin
compileVecLiteral _t args = return $ TensorLiteral args

compileOp1 :: (LExpr -> LExpr) -> CompileBuiltin
compileOp1 f _t = \case
  [e] -> return $ f e
  _ -> unexpectedExprError currentPass "partially applied unary operation"

compileOp2 :: (LExpr -> LExpr -> LExpr) -> CompileBuiltin
compileOp2 f _t = \case
  [e1, e2] -> return $ f e1 e2
  _ -> unexpectedExprError currentPass "partially applied binary operation"

compileNotOp :: CompileBuiltin
compileNotOp t args = case compileNot t of
  Just notFn -> compileOp1 notFn t args
  Nothing -> unexpectedExprError currentPass "encountered 'not' that has not been lowered through expression"

compileEquality :: V.EqualityOp -> CompileBuiltin
compileEquality op t [e1, e2] = return $ case op of
  V.Neq -> compileNeq t e1 e2
  V.Eq -> compileEq t e1 e2
compileEquality _ _ _ = unexpectedExprError currentPass "partially applied equality comparison"

compileOrder :: V.OrderOp -> CompileBuiltin
compileOrder ord t args = case ord of
  V.Le -> compileOp2 (compileLe t) t args
  V.Lt -> compileOp2 (compileLt t) t args
  V.Ge -> compileOp2 (compileGe t) t args
  V.Gt -> compileOp2 (compileGt t) t args

compileQuantifier :: V.Quantifier -> CompileBuiltin
compileQuantifier q _t [Lambda varName body] =
  return $ Quantifier (compileQuant q) varName (Domain ()) body
compileQuantifier _ _ _ = unexpectedExprError currentPass "partially applied quantifier"

compileQuant :: V.Quantifier -> Quantifier
compileQuant V.Forall = All
compileQuant V.Exists = Any

compileExplicitArgs :: (MonadCompileLoss m) => DifferentialLogicImplementation -> NonEmpty InputArg -> m [LExpr]
compileExplicitArgs t args = do
  let explicitArgs = argExpr <$> NonEmpty.filter V.isExplicit args
  traverse (compileExpr t) explicitArgs

notYetSupported :: (MonadCompile m) => Doc () -> m a
notYetSupported op =
  unexpectedExprError currentPass $
    op <+> "is not handled at the moment for loss function translation."

notYetSupportedBuiltin :: (MonadCompile m) => V.StandardBuiltin -> m a
notYetSupportedBuiltin op = notYetSupported (quotePretty op)

notYetSupportedStdLibFunction :: (MonadCompile m) => StdLibFunction -> m a
notYetSupportedStdLibFunction op = notYetSupported (quotePretty op)

--------------------------------------------------------------------------------
-- Lowering nots

reformatLogicalOperators ::
  forall m.
  (MonadCompile m) =>
  DifferentiableLogic ->
  InputProg ->
  m InputProg
reformatLogicalOperators logic = traverse (V.traverseBuiltinsM builtinUpdateFunction)
  where
    builtinUpdateFunction :: V.BuiltinUpdate m V.NamedBinding V.NamedVar V.StandardBuiltin V.StandardBuiltin
    builtinUpdateFunction p1 p2 b args = case b of
      V.CFunction V.Not
        | isNothing (compileNot (implementationOf logic)) ->
            lowerNot p2 (argExpr $ head args)
      V.CFunction V.And
        | isRight (compileAnd (implementationOf logic)) ->
          return (V.AndExpr p1 (flattenAnds (V.ExplicitArg p1 (V.AndExpr p1 (NonEmpty.fromList args)))))
      V.CFunction V.Or
        | isRight (compileOr (implementationOf logic)) ->
          return (V.OrExpr p1 (flattenOrs (V.ExplicitArg p1 (V.OrExpr p1 (NonEmpty.fromList args)))))
      _ -> return $ V.normAppList p1 (V.Builtin p2 b) args


    lowerNot :: V.Provenance -> InputExpr -> m InputExpr
    lowerNot notProv arg = case arg of
      -- Base cases
      V.BoolLiteral p b -> return $ V.BoolLiteral p (not b)
      V.OrderExpr p dom ord args -> return $ V.OrderExpr p dom (neg ord) args
      V.EqualityExpr p dom eq args -> return $ V.EqualityExpr p dom (neg eq) args
      V.NotExpr _ [e] -> return $ argExpr e
      -- Inductive cases
      V.ForallRatExpr p binder body -> V.ExistsRatExpr p binder <$> lowerNot notProv body
      V.ExistsRatExpr p binder body -> V.ForallRatExpr p binder <$> lowerNot notProv body
      V.ImpliesExpr p [e1, e2] -> do
        ne2 <- traverse (lowerNot notProv) e2
        return $ V.AndExpr p [e1, ne2]
      V.OrExpr p args -> V.AndExpr p <$> traverse (traverse (lowerNot notProv)) args
      V.AndExpr p args -> V.OrExpr p <$> traverse (traverse (lowerNot notProv)) args
      V.IfExpr p tRes [c, e1, e2] -> do
        ne1 <- traverse (lowerNot notProv) e1
        ne2 <- traverse (lowerNot notProv) e2
        return $ V.IfExpr p tRes [c, ne1, ne2]
      V.App p1 (V.FreeVar p2 ident) args
        | ident == V.identifierOf StdEqualsVector -> return $ V.App p1 (V.FreeVar p2 (V.identifierOf StdNotEqualsVector)) args
        | ident == V.identifierOf StdNotEqualsVector -> return $ V.App p1 (V.FreeVar p2 (V.identifierOf StdEqualsVector)) args
      -- Errors
      e -> throwError $ UnsupportedNegatedOperation logic notProv e

    flattenAnds :: InputArg -> NonEmpty InputArg
    flattenAnds arg = case argExpr arg of
      V.AndExpr _ [e1, e2] -> flattenAnds e1 <> flattenAnds e2
      _ -> [arg]

    flattenOrs :: InputArg -> NonEmpty InputArg
    flattenOrs arg = case argExpr arg of
      V.OrExpr _ [e1, e2] -> flattenOrs e1 <> flattenOrs e2
      _ -> [arg]

-----------------------------------------------------------------------
-- Debugging options

showEntry :: (MonadCompile m) => InputExpr -> m InputExpr
showEntry e = do
  logDebug MinDetail ("loss-entry " <> prettyFriendly e)
  incrCallDepth
  return e

showExit :: (MonadCompile m) => m LExpr -> m LExpr
showExit mNew = do
  new <- mNew
  decrCallDepth
  logDebug MinDetail ("loss-exit " <+> pretty (show new))
  return new<|MERGE_RESOLUTION|>--- conflicted
+++ resolved
@@ -187,12 +187,6 @@
   V.Or  ->  case compileOr t of
       Left binaryOr -> compileOp2 binaryOr t args
       Right naryOr -> return (naryOr args)
-<<<<<<< HEAD
-=======
-
-  --V.And -> compileOp2 (compileAnd t) t args
-  --V.Or -> compileOp2 (compileOr t) t args
->>>>>>> 82bd9be4
   V.At -> compileOp2 At t args
   V.Not -> compileNotOp t args
   V.Implies -> compileOp2 (compileImplies t) t args
