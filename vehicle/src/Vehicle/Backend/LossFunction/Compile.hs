--- conflicted
+++ resolved
@@ -88,7 +88,6 @@
     MonadReader (V.NetworkContext, DifferentiableLogic, V.DeclProvenance, V.BoundDBCtx) m
   )
 
-<<<<<<< HEAD
 flattenAnds :: V.CheckedExpr -> [V.CheckedExpr]
 flattenAnds arg = case arg of
   V.AndExpr _ [e1, e2] -> flattenAnds (argExpr e1) <> flattenAnds (argExpr e2)
@@ -98,10 +97,8 @@
 flattenOrs arg = case arg of
   V.OrExpr _ [e1, e2] -> flattenOrs (argExpr e1) <> flattenOrs (argExpr e2)
   _ -> [arg]
-=======
 addToCtx :: MonadCompileLoss m => V.CheckedBinder -> m a -> m a
 addToCtx binder = local (\(a, b, c, ctx) -> (a, b, c, V.nameOf binder : ctx))
->>>>>>> a989ec64
 
 compileArg :: MonadCompileLoss m => DifferentialLogicImplementation -> V.CheckedArg -> m LExpr
 compileArg t arg = compileExpr t (V.argExpr arg)
