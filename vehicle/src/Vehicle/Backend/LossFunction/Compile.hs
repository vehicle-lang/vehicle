module Vehicle.Backend.LossFunction.Compile
  ( LDecl
  , DifferentiableLogic
  , compile
  ) where

import Control.Monad.Reader (MonadReader (..), runReaderT)
import Data.Aeson (FromJSON, ToJSON)
<<<<<<< HEAD
import Data.Maybe (fromMaybe)
=======
import Data.List.NonEmpty (NonEmpty)
import Data.Maybe (catMaybes)
>>>>>>> d42c4606
import GHC.Generics (Generic)

import Vehicle.Compile.Error
import Vehicle.Compile.Normalise (NormalisationOptions (..), normalise)
import Vehicle.Compile.Prelude qualified as V
import Vehicle.Backend.Prelude (DifferentiableLogic (..))
import Vehicle.Compile.Resource (NetworkContext)
import Vehicle.Language.AST.Name (HasName (nameOf))
import Vehicle.Language.Print (prettySimple, prettyVerbose)
import Vehicle.Prelude
import Vehicle.Compile.Queries.DNF
import Vehicle.Language.AST.Arg (argExpr)
import Vehicle.Backend.LossFunction.Logics (LExpr (..), Domain (..), Quantifier (..), DifferentialLogicImplementation (..), chooseTranslation)

--------------------------------------------------------------------------------
-- Declaration definition

data LDecl
  = DefFunction
    Name                     -- Bound function name.
    LExpr                    -- Bound function body.
  deriving (Eq, Show, Generic)

instance FromJSON LDecl
instance ToJSON LDecl

--------------------------------------------------------------------------------
<<<<<<< HEAD
=======
-- Definitions


data Quantifier
  = All
  | Any
  deriving (Eq, Ord, Generic, Show)

instance FromJSON Quantifier
instance ToJSON Quantifier

newtype Domain = Domain ()
  deriving (Eq, Ord, Generic, Show)

instance FromJSON Domain
instance ToJSON Domain

--definitoon of the LExpr - all expressions allowed in loss constraint

--If changing constructor names, make sure to change it in vehicle.py as well
data LExpr
  = Negation LExpr
  | Constant Double
  | Min LExpr LExpr
  | Max LExpr LExpr
  | Addition LExpr LExpr
  | Subtraction LExpr LExpr
  | Multiplication LExpr LExpr
  | Division LExpr LExpr
  | Negative LExpr
  | IndicatorFunction LExpr LExpr
  | Variable V.DBIndex
  | FreeVariable Name
  | NetworkApplication Name (NonEmpty LExpr)
  | Quantifier Quantifier Name Domain LExpr
  | At LExpr LExpr
  | TensorLiteral [LExpr]
  | Lambda Name LExpr
  deriving (Eq, Ord, Generic, Show)

instance FromJSON LExpr
instance ToJSON LExpr

--------------------------------------------------------------------------------
>>>>>>> d42c4606
-- Compilation
-- the translation into the LExpr (this is the exported top compile function)

compile :: MonadCompile m => DifferentiableLogic -> V.CheckedProg -> V.PropertyContext -> NetworkContext -> m [LDecl]
compile d prog propertyCtx networkCtx = do
  normalisedProg <- normalise prog normalisationOptions
  runReaderT (compileProg (chooseTranslation d) normalisedProg) (propertyCtx, networkCtx)

-- |Compile entire specification (calls compileDecl)
compileProg :: MonadCompileLoss m => DifferentialLogicImplementation -> V.CheckedProg -> m [LDecl]
compileProg  t (V.Main ds) =  traverse (compileDecl t) ds

type MonadCompileLoss m =
  ( MonadCompile m
  , MonadReader (V.PropertyContext, NetworkContext) m
  )

-- |Compile all functions found in spec, save their names (call compileExpr on each)
compileDecl :: MonadCompileLoss m => DifferentialLogicImplementation -> V.CheckedDecl -> m LDecl
compileDecl t d =
  case d of
  V.DefResource{} ->
    normalisationError currentPass "resource declarations"

  V.DefPostulate{} ->
    normalisationError currentPass "postulates"

  V.DefFunction _ ident _ expr -> do
    expr' <- compileExpr t expr
    logDebug MaxDetail ("loss-declaration " <> prettySimple expr)
    return (DefFunction (nameOf ident) expr')

currentPass :: Doc a
currentPass = "compilation to loss functions"

compileArg :: MonadCompile m => DifferentialLogicImplementation -> V.CheckedArg -> m LExpr
compileArg t arg = compileExpr t (V.argExpr arg)

-- |Helper function for compiling Literals
compileLiteral :: DifferentialLogicImplementation -> V.Literal -> Double
compileLiteral t l = case l of
  V.LUnit{}        -> developerError "Loss Function should not encounter LUnit"
  V.LBool    True  -> compileTrue t
  V.LBool    False -> compileFalse t
  V.LIndex _ e     -> fromIntegral e
  V.LNat     e     -> fromIntegral e
  V.LInt     e     -> fromIntegral e
  V.LRat     e     -> fromRational e

-- |Helps compile a name from DBBinding, even if there is no name given
compileDBBinding :: Maybe Name -> Name
compileDBBinding = fromMaybe "No_name"

-- |Compile a property or single expression
compileExpr :: MonadCompile m => DifferentialLogicImplementation -> V.CheckedExpr -> m LExpr
compileExpr t e = showExit $ do
  e' <- showEntry e
  case e' of
    -- logical operatives
    V.NotExpr     _ [e1]     -> case compileNot t of
      Nothing -> compileExpr t (lowerNot (argExpr e1))
      Just f -> f <$> compileArg t e1
    V.AndExpr     _ [e1, e2] -> compileAnd t <$> compileArg t e1 <*> compileArg t e2
    V.OrExpr      _ [e1, e2] -> compileOr t <$> compileArg t e1 <*> compileArg t e2
    V.ImpliesExpr _ [e1, e2] -> compileImplies t <$> (Negation <$> compileArg t e1) <*> compileArg t e2

    -- arithmetic operations
    V.AddExpr   _ _ [e1, e2] -> Addition <$> compileArg t e1 <*> compileArg t e2
    V.SubExpr   _ _ [e1, e2] -> Subtraction <$> compileArg t e1 <*> compileArg t e2
    V.MulExpr   _ _ [e1, e2] -> Multiplication <$> compileArg t e1 <*> compileArg t e2
    V.DivExpr   _ _ [e1, e2] -> Division <$> compileArg t e1 <*> compileArg t e2
    V.NegExpr   _ _ [e1]     -> Negation <$> compileArg t e1

    V.EqualityTCExpr _ op _ _ _ [e1, e2] -> case op of
      V.Neq  -> compileNeq t <$> compileArg t e1 <*> compileArg t e2
      V.Eq   -> compileEq t <$> (Max (Constant 0) <$> (Subtraction <$> compileArg t e1 <*> compileArg t e2)) <*> (Max (Constant 0) <$> (Subtraction <$> compileArg t e2 <*> compileArg t e1))

    V.OrderTCExpr    _ order _ _ _ [e1, e2] ->
      case order of
        V.Le -> compileLe t <$> compileArg t e1 <*> compileArg t e2
        V.Lt -> compileLt t <$> compileArg t e1 <*> compileArg t e2
        V.Ge -> compileGe t <$> compileArg t e1 <*> compileArg t e2
        V.Gt -> compileGt t <$> compileArg t e1 <*> compileArg t e2

    V.VecLiteral _ _ xs                -> TensorLiteral <$> traverse (compileExpr t) xs
    V.Literal _ l                      -> return $ Constant $ compileLiteral t l
    V.App _ (V.Var _ (V.Free ident)) p -> NetworkApplication (V.nameOf ident) <$> traverse (compileArg t) p
    V.Var _ (V.Bound var)              -> return (Variable var)
    V.AtExpr _ _ _ [xs, i]             -> At <$> compileArg t xs <*> compileArg t i
    V.Let _ x binder expression          -> Let (compileDBBinding (V.binderRepresentation binder)) <$> compileExpr t x <*> compileExpr t expression
    V.Lam _ binder x                     -> Lambda (compileDBBinding (V.binderRepresentation binder)) <$> compileExpr t x

    V.QuantifierTCExpr _ q binder body         -> do
      body' <- compileExpr t body
      let varName = V.getBinderName binder
      return $ Quantifier (compileQuant q) varName (Domain ()) body'

    V.Hole{}     -> resolutionError "lossFunction" "Should not enounter Hole"
    V.Meta{}     -> resolutionError "lossFunction" "Should not enounter Meta"
    V.Ann{}      -> normalisationError "lossFunction" "Should not enounter Ann"
    V.Pi{}       -> unexpectedTypeInExprError "lossFunction" "Should not enounter Pi"
    V.Universe{} -> unexpectedTypeInExprError "lossFunction" "Should not enounter Universe"
    V.IfExpr{}   -> unexpectedExprError "lossFunction" "If statements are not handled at the moment (possibly in the future)"
    _            -> unexpectedExprError currentPass (prettyVerbose e)

compileQuant :: V.Quantifier -> Quantifier
compileQuant V.Forall = All
compileQuant V.Exists = Any

----------------------------------------------------------------------------------------------------
-- Handling normalisation options

normalisationOptions :: NormalisationOptions
normalisationOptions = Options
  { declContext                 = mempty
  , boundContext                = mempty
  , normaliseDeclApplications   = False
  , normaliseLambdaApplications = False
  , normaliseStdLibApplications = False
  , normaliseBuiltin            = normBuiltin
  }

normBuiltin :: V.Builtin -> Bool
normBuiltin b = case b of
  V.TypeClassOp t -> case t of
    V.FromNatTC {} -> True
    V.FromRatTC    -> True
    V.FromVecTC {} -> True
    V.NotTC        -> True
    V.AndTC        -> True
    V.OrTC         -> True
    V.ImpliesTC    -> True
    V.MapTC        -> True
    V.NegTC        -> True
    V.AddTC        -> True
    V.SubTC        -> True
    V.MulTC        -> True
    V.DivTC        -> True

    _              -> False

  V.FromNat {}       -> True
  V.FromRat {}       -> True
  V.FromVec {}       -> True
  V.Foreach{}        -> True

  _                  -> False

<<<<<<< HEAD
-----------------------------------------------------------------------
-- Debugging options
=======
compileProg :: MonadCompileLoss m => V.CheckedProg -> m [LDecl]
compileProg  (V.Main ds) = catMaybes <$> traverse compileDecl ds

type MonadCompileLoss m =
  ( MonadCompile m
  , MonadReader (V.PropertyContext, NetworkContext) m
  )

compileDecl :: MonadCompileLoss m => V.CheckedDecl -> m (Maybe LDecl)
compileDecl d =
  case d of
  V.DefResource{} ->
    normalisationError currentPass "resource declarations"

  V.DefPostulate{} ->
    normalisationError currentPass "postulates"

  V.DefFunction _ ident _ expr -> do
    expr' <- compileExpr expr
    logDebug MaxDetail ("loss-declaration " <> prettySimple expr)
    return (Just (DefFunction (nameOf ident) expr'))

currentPass :: Doc a
currentPass = "compilation to loss functions"

compileArg :: MonadCompile m => V.CheckedArg -> m LExpr
compileArg arg = compileExpr (V.argExpr arg)

compileLiteral :: V.Literal -> Double
compileLiteral = \case
  V.LUnit{}    -> developerError "LUnit"
  V.LBool{}    -> developerError "LBool"
  V.LIndex _ e -> fromIntegral e
  V.LNat     e -> fromIntegral e
  V.LInt     e -> fromIntegral e
  V.LRat     e -> fromRational e

compileExpr :: MonadCompile m => V.CheckedExpr -> m LExpr
compileExpr e = showExit $ do
  e' <- showEntry e
  case e' of
    --logical operatives
    V.NotExpr     _ [e1]     -> Negation <$> compileArg e1
    V.AndExpr     _ [e1, e2] -> Min <$> compileArg e1 <*> compileArg e2
    V.OrExpr      _ [e1, e2] -> Max <$> compileArg e1 <*> compileArg e2
    V.ImpliesExpr _ [e1, e2] -> Max <$> (Negation <$> compileArg e1) <*> compileArg e2

    --arithmetic operations
    V.AddExpr   _ _ [e1, e2] -> Addition <$> compileArg e1 <*> compileArg e2
    V.SubExpr   _ _ [e1, e2] -> Subtraction <$> compileArg e1 <*> compileArg e2
    V.MulExpr   _ _ [e1, e2] -> Multiplication <$> compileArg e1 <*> compileArg e2
    V.DivExpr   _ _ [e1, e2] -> Division <$> compileArg e1 <*> compileArg e2
    V.NegExpr   _ _ [e1]     -> Negative <$> compileArg e1

    V.EqualityTCExpr _ op _ _ _ [e1, e2] -> case op of
      V.Eq  -> IndicatorFunction <$> compileArg e1 <*> compileArg e2
      V.Neq -> Negation <$> (IndicatorFunction <$> compileArg e1 <*> compileArg e2)

    V.OrderTCExpr    _ order _ _ _ [e1, e2] ->
      case order of
        V.Le -> Subtraction <$> compileArg e2 <*> compileArg e1
        V.Lt -> Negation <$> (Subtraction <$> compileArg e1 <*> compileArg e2)
        V.Ge -> Subtraction <$> compileArg e1 <*> compileArg e2
        V.Gt -> Negation <$> (Subtraction <$> compileArg e2 <*> compileArg e1)

    V.VecLiteral _ _ xs                -> TensorLiteral <$> traverse compileExpr xs
    V.Literal _ l                      -> return $ Constant $ compileLiteral l
    V.App _ (V.Var _ (V.Free ident)) p -> NetworkApplication (V.nameOf ident) <$> traverse compileArg p
    V.Var _ (V.Bound t)                -> return (Variable t)
    V.AtExpr _ _ _ [xs, i]             -> At <$> compileArg xs <*> compileArg i

    V.QuantifierTCExpr _ q binder body         -> do
      body' <- compileExpr body
      let varName = V.getBinderName binder
      return $ Quantifier (compileQuant q) varName (Domain ()) body'

    V.Hole{}     -> resolutionError "lossFunction" "Hole"
    V.Meta{}     -> resolutionError "lossFunction" "Meta"
    V.Ann{}      -> normalisationError "lossFunction" "Ann"
    V.Let{}      -> normalisationError "lossFunction" "Let"
    V.Lam{}      -> normalisationError "lossFunction" "Lam"
    V.Pi{}       -> unexpectedTypeInExprError "lossFunction" "Pi"
    V.Universe{} -> unexpectedTypeInExprError "lossFunction" "Universe"
    V.IfExpr{}   -> unexpectedExprError "lossFunction" "If statements are not handled at the moment (possibly in the future)"
    _            -> unexpectedExprError currentPass (prettyVerbose e)


compileQuant :: V.Quantifier -> Quantifier
compileQuant V.Forall = All
compileQuant V.Exists = Any
>>>>>>> d42c4606

showEntry :: MonadCompile m => V.CheckedExpr -> m V.CheckedExpr
showEntry e = do
  logDebug MaxDetail ("loss-entry " <> prettySimple e)
  incrCallDepth
  return e

showExit :: MonadCompile m => m LExpr -> m LExpr
showExit mNew = do
  new <- mNew
  decrCallDepth
  logDebug MaxDetail ("loss-exit " <+> pretty (show new))
  return new<|MERGE_RESOLUTION|>--- conflicted
+++ resolved
@@ -6,12 +6,7 @@
 
 import Control.Monad.Reader (MonadReader (..), runReaderT)
 import Data.Aeson (FromJSON, ToJSON)
-<<<<<<< HEAD
 import Data.Maybe (fromMaybe)
-=======
-import Data.List.NonEmpty (NonEmpty)
-import Data.Maybe (catMaybes)
->>>>>>> d42c4606
 import GHC.Generics (Generic)
 
 import Vehicle.Compile.Error
@@ -39,56 +34,9 @@
 instance ToJSON LDecl
 
 --------------------------------------------------------------------------------
-<<<<<<< HEAD
-=======
--- Definitions
+-- Compilation
 
-
-data Quantifier
-  = All
-  | Any
-  deriving (Eq, Ord, Generic, Show)
-
-instance FromJSON Quantifier
-instance ToJSON Quantifier
-
-newtype Domain = Domain ()
-  deriving (Eq, Ord, Generic, Show)
-
-instance FromJSON Domain
-instance ToJSON Domain
-
---definitoon of the LExpr - all expressions allowed in loss constraint
-
---If changing constructor names, make sure to change it in vehicle.py as well
-data LExpr
-  = Negation LExpr
-  | Constant Double
-  | Min LExpr LExpr
-  | Max LExpr LExpr
-  | Addition LExpr LExpr
-  | Subtraction LExpr LExpr
-  | Multiplication LExpr LExpr
-  | Division LExpr LExpr
-  | Negative LExpr
-  | IndicatorFunction LExpr LExpr
-  | Variable V.DBIndex
-  | FreeVariable Name
-  | NetworkApplication Name (NonEmpty LExpr)
-  | Quantifier Quantifier Name Domain LExpr
-  | At LExpr LExpr
-  | TensorLiteral [LExpr]
-  | Lambda Name LExpr
-  deriving (Eq, Ord, Generic, Show)
-
-instance FromJSON LExpr
-instance ToJSON LExpr
-
---------------------------------------------------------------------------------
->>>>>>> d42c4606
--- Compilation
--- the translation into the LExpr (this is the exported top compile function)
-
+-- | The translation into the LExpr (this is the exported top compile function)
 compile :: MonadCompile m => DifferentiableLogic -> V.CheckedProg -> V.PropertyContext -> NetworkContext -> m [LDecl]
 compile d prog propertyCtx networkCtx = do
   normalisedProg <- normalise prog normalisationOptions
@@ -234,101 +182,8 @@
 
   _                  -> False
 
-<<<<<<< HEAD
 -----------------------------------------------------------------------
 -- Debugging options
-=======
-compileProg :: MonadCompileLoss m => V.CheckedProg -> m [LDecl]
-compileProg  (V.Main ds) = catMaybes <$> traverse compileDecl ds
-
-type MonadCompileLoss m =
-  ( MonadCompile m
-  , MonadReader (V.PropertyContext, NetworkContext) m
-  )
-
-compileDecl :: MonadCompileLoss m => V.CheckedDecl -> m (Maybe LDecl)
-compileDecl d =
-  case d of
-  V.DefResource{} ->
-    normalisationError currentPass "resource declarations"
-
-  V.DefPostulate{} ->
-    normalisationError currentPass "postulates"
-
-  V.DefFunction _ ident _ expr -> do
-    expr' <- compileExpr expr
-    logDebug MaxDetail ("loss-declaration " <> prettySimple expr)
-    return (Just (DefFunction (nameOf ident) expr'))
-
-currentPass :: Doc a
-currentPass = "compilation to loss functions"
-
-compileArg :: MonadCompile m => V.CheckedArg -> m LExpr
-compileArg arg = compileExpr (V.argExpr arg)
-
-compileLiteral :: V.Literal -> Double
-compileLiteral = \case
-  V.LUnit{}    -> developerError "LUnit"
-  V.LBool{}    -> developerError "LBool"
-  V.LIndex _ e -> fromIntegral e
-  V.LNat     e -> fromIntegral e
-  V.LInt     e -> fromIntegral e
-  V.LRat     e -> fromRational e
-
-compileExpr :: MonadCompile m => V.CheckedExpr -> m LExpr
-compileExpr e = showExit $ do
-  e' <- showEntry e
-  case e' of
-    --logical operatives
-    V.NotExpr     _ [e1]     -> Negation <$> compileArg e1
-    V.AndExpr     _ [e1, e2] -> Min <$> compileArg e1 <*> compileArg e2
-    V.OrExpr      _ [e1, e2] -> Max <$> compileArg e1 <*> compileArg e2
-    V.ImpliesExpr _ [e1, e2] -> Max <$> (Negation <$> compileArg e1) <*> compileArg e2
-
-    --arithmetic operations
-    V.AddExpr   _ _ [e1, e2] -> Addition <$> compileArg e1 <*> compileArg e2
-    V.SubExpr   _ _ [e1, e2] -> Subtraction <$> compileArg e1 <*> compileArg e2
-    V.MulExpr   _ _ [e1, e2] -> Multiplication <$> compileArg e1 <*> compileArg e2
-    V.DivExpr   _ _ [e1, e2] -> Division <$> compileArg e1 <*> compileArg e2
-    V.NegExpr   _ _ [e1]     -> Negative <$> compileArg e1
-
-    V.EqualityTCExpr _ op _ _ _ [e1, e2] -> case op of
-      V.Eq  -> IndicatorFunction <$> compileArg e1 <*> compileArg e2
-      V.Neq -> Negation <$> (IndicatorFunction <$> compileArg e1 <*> compileArg e2)
-
-    V.OrderTCExpr    _ order _ _ _ [e1, e2] ->
-      case order of
-        V.Le -> Subtraction <$> compileArg e2 <*> compileArg e1
-        V.Lt -> Negation <$> (Subtraction <$> compileArg e1 <*> compileArg e2)
-        V.Ge -> Subtraction <$> compileArg e1 <*> compileArg e2
-        V.Gt -> Negation <$> (Subtraction <$> compileArg e2 <*> compileArg e1)
-
-    V.VecLiteral _ _ xs                -> TensorLiteral <$> traverse compileExpr xs
-    V.Literal _ l                      -> return $ Constant $ compileLiteral l
-    V.App _ (V.Var _ (V.Free ident)) p -> NetworkApplication (V.nameOf ident) <$> traverse compileArg p
-    V.Var _ (V.Bound t)                -> return (Variable t)
-    V.AtExpr _ _ _ [xs, i]             -> At <$> compileArg xs <*> compileArg i
-
-    V.QuantifierTCExpr _ q binder body         -> do
-      body' <- compileExpr body
-      let varName = V.getBinderName binder
-      return $ Quantifier (compileQuant q) varName (Domain ()) body'
-
-    V.Hole{}     -> resolutionError "lossFunction" "Hole"
-    V.Meta{}     -> resolutionError "lossFunction" "Meta"
-    V.Ann{}      -> normalisationError "lossFunction" "Ann"
-    V.Let{}      -> normalisationError "lossFunction" "Let"
-    V.Lam{}      -> normalisationError "lossFunction" "Lam"
-    V.Pi{}       -> unexpectedTypeInExprError "lossFunction" "Pi"
-    V.Universe{} -> unexpectedTypeInExprError "lossFunction" "Universe"
-    V.IfExpr{}   -> unexpectedExprError "lossFunction" "If statements are not handled at the moment (possibly in the future)"
-    _            -> unexpectedExprError currentPass (prettyVerbose e)
-
-
-compileQuant :: V.Quantifier -> Quantifier
-compileQuant V.Forall = All
-compileQuant V.Exists = Any
->>>>>>> d42c4606
 
 showEntry :: MonadCompile m => V.CheckedExpr -> m V.CheckedExpr
 showEntry e = do
