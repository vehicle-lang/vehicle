cabal-version:      3.4
name:               vehicle
version:            0.6.0
description:
  Please see the README on GitHub at <https://github.com/vehicle-lang/vehicle#readme>

homepage:           https://github.com/vehicle-lang/vehicle#readme
bug-reports:        https://github.com/vehicle-lang/vehicle/issues
author:             Matthew Daggitt and Wen Kokke
maintainer:         wenkokke@users.noreply.github.com
copyright:          © Matthew Daggitt and Wen Kokke
license:            BSD-3-Clause
license-file:       LICENSE
build-type:         Simple
tested-with:        GHC ==8.10.7 || ==9.0.2 || ==9.2.4 || ==9.4.2
extra-source-files: lib/std.vcl

source-repository head
  type:     git
  location: https://github.com/vehicle-lang/vehicle

flag ghc-debug
  description: Add ghc-debug instrumentation
  manual:      True
  default:     False

flag nothunks
  description: Add NoThunks instrumentation
  manual:      True
  default:     False

flag release-build
  description: Marks this as an official release build
  manual:      True
  default:     False

flag optimise-heavily
  default:     False
  description: Enable some expensive optimisations when compiling Vehicle.

common common-language
  default-language:   Haskell2010
  default-extensions:
    ConstraintKinds
    DataKinds
    DeriveFoldable
    DeriveFunctor
    DeriveGeneric
    DeriveTraversable
    DuplicateRecordFields
    FlexibleContexts
    FlexibleInstances
    FunctionalDependencies
    GADTs
    ImportQualifiedPost
    InstanceSigs
    KindSignatures
    LambdaCase
    LiberalTypeSynonyms
    MultiParamTypeClasses
    OverloadedLists
    OverloadedStrings
    PatternSynonyms
    PolyKinds
    RankNTypes
    RecordWildCards
    ScopedTypeVariables
    TupleSections
    TypeApplications
    TypeFamilies
    TypeOperators
    UndecidableInstances
    ViewPatterns

  ghc-options:        -Werror -Wall -fprint-potential-instances

common common-library
  import: common-language

  if flag(ghc-debug)
    build-depends: ghc-debug-stub >=0.3 && <0.5
    cpp-options:   -DghcDebug

  if flag(nothunks)
    build-depends: nothunks >=0.1.3 && <0.2
    cpp-options:   -Dnothunks

  if flag(release-build)
    cpp-options: -DreleaseBuild

  if flag(optimise-heavily)
    cpp-options: -DoptimiseHeavily
    ghc-options: -fexpose-all-unfoldings -fspecialise-aggressively

common common-executable
  import:      common-language
  ghc-options: -threaded

  if flag(ghc-debug)
    ghc-options: -rtsopts -with-rtsopts=-N

common common-test
  import:      common-language
  ghc-options: -threaded -with-rtsopts=-N

library
  import:          common-library
  hs-source-dirs:  src
  exposed-modules:
    Vehicle
    Vehicle.Backend.Agda
    Vehicle.Backend.LossFunction
    Vehicle.Backend.Prelude
    Vehicle.CommandLine
    Vehicle.Compile
    Vehicle.Compile.Descope
    Vehicle.Compile.Error
    Vehicle.Compile.Error.Message
    Vehicle.Compile.ExpandResources
    Vehicle.Compile.ExpandResources.Core
    Vehicle.Compile.ExpandResources.Dataset
    Vehicle.Compile.ExpandResources.Network
    Vehicle.Compile.ExpandResources.Parameter
    Vehicle.Compile.Monomorphisation
    Vehicle.Compile.Normalise.NBE
    Vehicle.Compile.Normalise.Quote
    Vehicle.Compile.Prelude
    Vehicle.Compile.Print
    Vehicle.Compile.Queries.FourierMotzkinElimination
    Vehicle.Compile.Queries.GaussianElimination
    Vehicle.Compile.Queries.IfElimination
    Vehicle.Compile.Queries.LinearExpr
    Vehicle.Compile.Queries.LinearityAndPolarityErrors
    Vehicle.Compile.Queries.NetworkElimination
    Vehicle.Compile.Queries.QuerySetStructure
    Vehicle.Compile.Queries.UserVariableElimination
    Vehicle.Compile.Queries.Variable
    Vehicle.Compile.Queries.VariableReconstruction
    Vehicle.Compile.Resource
    Vehicle.Compile.Scope
    Vehicle.Compile.Simplify
    Vehicle.Compile.Type
    Vehicle.Compile.Type.Subsystem.Standard
    Vehicle.Compile.Type.Subsystem.Standard.Patterns
    Vehicle.Export
    Vehicle.Expr.Boolean
    Vehicle.Expr.DeBruijn
    Vehicle.Expr.DSL
    Vehicle.Expr.Hashing
    Vehicle.Expr.Normalisable
    Vehicle.Expr.Normalised
    Vehicle.Libraries
    Vehicle.Libraries.StandardLibrary
    Vehicle.Prelude
    Vehicle.Resource
    Vehicle.TypeCheck
    Vehicle.Validate
    Vehicle.Verify
    Vehicle.Verify.Core
    Vehicle.Verify.ProofCache
    Vehicle.Verify.QueryFormat.Marabou
    Vehicle.Verify.QueryFormat.VNNLib
    Vehicle.Verify.Specification
    Vehicle.Verify.Specification.IO
    Vehicle.Verify.Specification.Status

  other-modules:
    Paths_vehicle
    Vehicle.Backend.Agda.Compile
    Vehicle.Backend.Agda.Interact
    Vehicle.Backend.JSON
    Vehicle.Backend.LossFunction.Compile
    Vehicle.Backend.LossFunction.Logics
    Vehicle.Compile.CapitaliseTypeNames
    Vehicle.Compile.Dependency
    Vehicle.Compile.ExpandResources.Dataset.IDX
    Vehicle.Compile.FunctionaliseResources
<<<<<<< HEAD
=======
    Vehicle.Compile.Monomorphisation
>>>>>>> 8ed8d223
    Vehicle.Compile.Normalise.Builtin
    Vehicle.Compile.Normalise.Monad
    Vehicle.Compile.ObjectFile
    Vehicle.Compile.Prelude.Contexts
    Vehicle.Compile.Prelude.Utils
    Vehicle.Compile.Queries
    Vehicle.Compile.Type.Bidirectional
    Vehicle.Compile.Type.Constraint.Core
    Vehicle.Compile.Type.Constraint.UnificationSolver
    Vehicle.Compile.Type.Core
    Vehicle.Compile.Type.Generalise
    Vehicle.Compile.Type.Irrelevance
    Vehicle.Compile.Type.Meta
    Vehicle.Compile.Type.Meta.Map
    Vehicle.Compile.Type.Meta.Set
    Vehicle.Compile.Type.Meta.Substitution
    Vehicle.Compile.Type.Meta.Variable
    Vehicle.Compile.Type.Monad
    Vehicle.Compile.Type.Monad.Class
    Vehicle.Compile.Type.Monad.Instance
    Vehicle.Compile.Type.Subsystem.InputOutputInsertion
    Vehicle.Compile.Type.Subsystem.Linearity
    Vehicle.Compile.Type.Subsystem.Linearity.AnnotationRestrictions
    Vehicle.Compile.Type.Subsystem.Linearity.Core
    Vehicle.Compile.Type.Subsystem.Linearity.LinearitySolver
    Vehicle.Compile.Type.Subsystem.Linearity.Type
    Vehicle.Compile.Type.Subsystem.Polarity
    Vehicle.Compile.Type.Subsystem.Polarity.AnnotationRestrictions
    Vehicle.Compile.Type.Subsystem.Polarity.Core
    Vehicle.Compile.Type.Subsystem.Polarity.PolaritySolver
    Vehicle.Compile.Type.Subsystem.Polarity.Type
    Vehicle.Compile.Type.Subsystem.Standard.AnnotationRestrictions
    Vehicle.Compile.Type.Subsystem.Standard.Constraint.Core
    Vehicle.Compile.Type.Subsystem.Standard.Constraint.InstanceBuiltins
    Vehicle.Compile.Type.Subsystem.Standard.Constraint.InstanceSolver
    Vehicle.Compile.Type.Subsystem.Standard.Constraint.TypeClassDefaults
    Vehicle.Compile.Type.Subsystem.Standard.Constraint.TypeClassSolver
    Vehicle.Compile.Type.Subsystem.Standard.Core
    Vehicle.Compile.Type.Subsystem.Standard.Type
    Vehicle.Compile.Warning
    Vehicle.Debug
    Vehicle.Prelude.IO
    Vehicle.Prelude.Logging
    Vehicle.Prelude.Logging.Backend
    Vehicle.Prelude.Logging.Class
    Vehicle.Prelude.Logging.Instance
    Vehicle.Prelude.Misc
    Vehicle.Prelude.Prettyprinter
    Vehicle.Prelude.Supply
    Vehicle.Prelude.Version
    Vehicle.Verify.Verifier
    Vehicle.Verify.Verifier.Marabou

  autogen-modules: Paths_vehicle
  build-depends:
    , aeson                  >=2.1.1    && <2.2
    , aeson-pretty           >=0.8.9    && <0.9
    , ansi-terminal          >=0.6      && <1
    , base                   >=4.13     && <5
    , bytestring             >=0.10.12  && <0.12
    , cereal                 >=0.5      && <1
    , containers             >=0.5      && <1
    , data-default           >=0.7      && <1
    , data-default-class     >=0.1.2    && <0.2
    , data-fix               >=0.2      && <1
    , deepseq                >=1.4      && <2
    , directory              >=1.3.6    && <1.4
    , file-embed             >=0.0.15.0 && <0.1
    , filepath               >=1.4      && <2
    , gitrev                 >=1.3      && <2
    , hashable               >=1.3      && <2
    , linkedhashmap          >=0.4      && <1
    , mnist-idx              >=0.1.3.1  && <0.2
    , mtl                    >=2.2      && <3
    , optparse-applicative   >=0.16     && <1
    , prettyprinter          >=1.7      && <2
    , process                >=1.6.13   && <1.7
    , split                  >=0.2.3    && <0.3
    , sscript                >=0.1.0.2  && <1
    , temporary              >=1.3      && <1.4
    , terminal-progress-bar  >=0.4.1    && <1
    , text                   >=1.2      && <3
    , transformers           >=0.4      && <0.7
    , unordered-containers   >=0.2.19   && <0.3
    , vector                 >=0.12.3   && <0.14
    , vehicle-syntax

executable vehicle
  import:         common-library
  main-is:        Main.hs
  hs-source-dirs: app
  build-depends:
    , base                  >=4.13 && <5
    , optparse-applicative  >=0.16 && <1
    , vehicle

-----------------
-- Test suites --
-----------------

test-suite unit-tests
  import:        common-test
  type:          exitcode-stdio-1.0
  main-is:       tests/Unit.hs
  build-depends:
    , base                       >=4.13 && <5
    , tasty
    , vehicle:unit-tests-common

library unit-tests-common
  import:          common-library
  hs-source-dirs:  tests/unit
  exposed-modules:
    Vehicle.Test.Unit.Common
    Vehicle.Test.Unit.Compile.CommandLine
    Vehicle.Test.Unit.Compile.DeBruijn
    Vehicle.Test.Unit.Compile.Normalisation

  build-depends:
    , base
    , containers
    , hashable
    , mtl
    , optparse-applicative
    , tagged
    , tasty
    , tasty-hunit
    , text
    , vehicle
    , vehicle-syntax

test-suite golden-tests
  import:             common-test
  type:               exitcode-stdio-1.0
  main-is:            tests/Golden.hs
  build-depends:
    , base
    , filepath
    , optparse-applicative
    , tagged
    , tasty
    , tasty-golden-executable

  build-tool-depends: vehicle:vehicle

executable new-golden-test
  import:        common-executable
  main-is:       app/NewTest.hs
  build-depends:
    , base
    , containers
    , directory
    , filepath
    , optparse-applicative
    , tagged
    , tasty
    , tasty-golden-executable
    , text
    , vehicle<|MERGE_RESOLUTION|>--- conflicted
+++ resolved
@@ -175,10 +175,6 @@
     Vehicle.Compile.Dependency
     Vehicle.Compile.ExpandResources.Dataset.IDX
     Vehicle.Compile.FunctionaliseResources
-<<<<<<< HEAD
-=======
-    Vehicle.Compile.Monomorphisation
->>>>>>> 8ed8d223
     Vehicle.Compile.Normalise.Builtin
     Vehicle.Compile.Normalise.Monad
     Vehicle.Compile.ObjectFile
