cabal-version: 3.4
name:          vehicle
version:       0.1.0
description:
  Please see the README on GitHub at <https://github.com/vehicle-lang/vehicle#readme>

homepage:      https://github.com/vehicle-lang/vehicle#readme
bug-reports:   https://github.com/vehicle-lang/vehicle/issues
author:        Wen Kokke
maintainer:    wenkokke@users.noreply.github.com
copyright:     © Wen Kokke
license:       BSD-3-Clause
license-file:  LICENSE
build-type:    Simple

-- Generated with `script/extra-source-files`:
-- extra-source-files:

-- Generated with `script/extra-doc-files`:
-- extra-doc-files:

source-repository head
  type:     git
  location: https://github.com/vehicle-lang/vehicle

common common-language
  default-language:   Haskell2010
  default-extensions:
    ConstraintKinds
    ConstraintKinds
    DataKinds
    DeriveFoldable
    DeriveFunctor
    DeriveGeneric
    DeriveTraversable
    DuplicateRecordFields
    FlexibleContexts
    FlexibleInstances
    FunctionalDependencies
    GADTs
    ImportQualifiedPost
    InstanceSigs
    KindSignatures
    LambdaCase
    LiberalTypeSynonyms
    MultiParamTypeClasses
    OverloadedLists
    OverloadedStrings
    PatternSynonyms
    PolyKinds
    RankNTypes
    RecordWildCards
    ScopedTypeVariables
    TupleSections
    TypeApplications
    TypeFamilies
    TypeOperators
    UndecidableInstances
    ViewPatterns

library
  import:          common-language
  hs-source-dirs:  src
  exposed-modules:
    Vehicle
    Vehicle.Backend.Agda
    Vehicle.Backend.LossFunction
    Vehicle.Backend.Prelude
    Vehicle.Check
    Vehicle.CommandLine
    Vehicle.Compile
    Vehicle.Compile.AlphaEquivalence
    Vehicle.Compile.CoDeBruijnify
    Vehicle.Compile.Delaborate.External
    Vehicle.Compile.Delaborate.Internal
    Vehicle.Compile.Descope
    Vehicle.Compile.Elaborate.External
    Vehicle.Compile.Elaborate.Internal
    Vehicle.Compile.Error
    Vehicle.Compile.Error.Message
    Vehicle.Compile.ExpandResources
    Vehicle.Compile.ExpandResources.Core
    Vehicle.Compile.ExpandResources.Dataset
    Vehicle.Compile.ExpandResources.Network
    Vehicle.Compile.ExpandResources.Parameter
    Vehicle.Compile.LetInsertion
    Vehicle.Compile.Linearity
    Vehicle.Compile.Linearity.Core
    Vehicle.Compile.Linearity.FourierMotzkinElimination
    Vehicle.Compile.Linearity.GaussianElimination
    Vehicle.Compile.Normalise
    Vehicle.Compile.Normalise.Core
    Vehicle.Compile.Normalise.NBE
    Vehicle.Compile.Normalise.NormExpr
    Vehicle.Compile.Normalise.Quote
    Vehicle.Compile.Parse
    Vehicle.Compile.Prelude
    Vehicle.Compile.Queries.DNF
    Vehicle.Compile.Queries.IfElimination
    Vehicle.Compile.Queries.LNF
    Vehicle.Compile.Queries.QuantifierLifting
    Vehicle.Compile.Queries.UserVariables
    Vehicle.Compile.Resource
    Vehicle.Compile.Scope
    Vehicle.Compile.Simplify
    Vehicle.Compile.Sugar
    Vehicle.Compile.SupplyNames
    Vehicle.Compile.Type
    Vehicle.Export
    Vehicle.Language.AST
    Vehicle.Language.DSL
    Vehicle.Language.Print
    Vehicle.Language.StandardLibrary
    Vehicle.Language.StandardLibrary.Names
    Vehicle.Prelude
    Vehicle.Resource
    Vehicle.Verify
    Vehicle.Verify.Core
    Vehicle.Verify.ProofCache
    Vehicle.Verify.Specification
    Vehicle.Verify.Specification.IO
    Vehicle.Verify.Specification.Status
    Vehicle.Verify.Verifier.Interface

  other-modules:
    Paths_vehicle
    Vehicle.Backend.Agda.Compile
    Vehicle.Backend.Agda.Interact
    Vehicle.Backend.LossFunction.Compile
    Vehicle.Backend.LossFunction.Interact
    Vehicle.Compile.CapitaliseTypeNames
    Vehicle.Compile.DependencyAnalysis
    Vehicle.Compile.ExpandResources.Dataset.IDX
    Vehicle.Compile.Monomorphisation
    Vehicle.Compile.Prelude.Contexts
    Vehicle.Compile.Prelude.DependencyGraph
    Vehicle.Compile.Prelude.Patterns
    Vehicle.Compile.Prelude.Utils
    Vehicle.Compile.QuantifierAnalysis
    Vehicle.Compile.Queries
    Vehicle.Compile.Type.Auxiliary
    Vehicle.Compile.Type.Bidirectional
    Vehicle.Compile.Type.Builtin
    Vehicle.Compile.Type.Constraint
    Vehicle.Compile.Type.ConstraintSolver.Core
    Vehicle.Compile.Type.ConstraintSolver.Linearity
    Vehicle.Compile.Type.ConstraintSolver.Polarity
    Vehicle.Compile.Type.ConstraintSolver.TypeClass
    Vehicle.Compile.Type.ConstraintSolver.TypeClassDefaults
    Vehicle.Compile.Type.ConstraintSolver.Unification
    Vehicle.Compile.Type.Generalise
    Vehicle.Compile.Type.Irrelevance
    Vehicle.Compile.Type.Meta
    Vehicle.Compile.Type.Meta.Map
    Vehicle.Compile.Type.Meta.Set
    Vehicle.Compile.Type.Meta.Substitution
    Vehicle.Compile.Type.Meta.Variable
    Vehicle.Compile.Type.Monad
    Vehicle.Compile.Type.Monad.Class
    Vehicle.Compile.Type.Monad.Instance
    Vehicle.Compile.Type.Resource
    Vehicle.Compile.Type.VariableContext
    Vehicle.Language.AST.Arg
    Vehicle.Language.AST.Binder
    Vehicle.Language.AST.Builtin
    Vehicle.Language.AST.Builtin.Core
    Vehicle.Language.AST.Builtin.Linearity
    Vehicle.Language.AST.Builtin.Polarity
    Vehicle.Language.AST.Builtin.TypeClass
    Vehicle.Language.AST.CoDeBruijn
<<<<<<< HEAD
    Vehicle.Language.AST.Expr
=======
>>>>>>> 093206d6
    Vehicle.Language.AST.DeBruijn
    Vehicle.Language.AST.Decl
    Vehicle.Language.AST.Expr
    Vehicle.Language.AST.Meta
    Vehicle.Language.AST.Name
    Vehicle.Language.AST.Position
    Vehicle.Language.AST.Prog
    Vehicle.Language.AST.Provenance
    Vehicle.Language.AST.Relevance
    Vehicle.Language.AST.Visibility
    Vehicle.Prelude.DeveloperError
    Vehicle.Prelude.IO
    Vehicle.Prelude.Logging
    Vehicle.Prelude.Misc
    Vehicle.Prelude.Prettyprinter
    Vehicle.Prelude.Supply
    Vehicle.Prelude.Token
    Vehicle.Verify.Verifier
    Vehicle.Verify.Verifier.Marabou

  build-depends:
    , aeson                 >=2.1.1   && <2.2
    , aeson-pretty          >=0.8.9   && <0.9
    , ansi-terminal         >=0.6     && <1
    , base                  >=4.13    && <5
    , bytestring            >=0.10.12 && <0.11
    , containers            >=0.5     && <1
    , data-default          >=0.7     && <1
    , data-default-class    >=0.1.2   && <0.2
    , data-fix              >=0.2     && <1
    , deepseq               >=1.4     && <2
    , directory             >=1.3.6   && <1.4
    , filepath              >=1.4     && <2
    , hashable              >=1.3     && <2
    , linkedhashmap         >=0.4     && <1
    , mnist-idx             >=0.1.3.1 && <0.2
    , mtl                   >=2.2     && <3
    , optparse-applicative  >=0.16    && <1
    , prettyprinter         >=1.7     && <2
    , process               >=1.6.13  && <1.7
    , range                 >=0.3     && <1
    , recursion-schemes     >=5.2     && <6
    , split                 >=0.2.3   && <0.3
    , temporary             >=1.3     && <1.4
    , text                  >=1.2     && <3
    , transformers          >=0.4     && <0.6
    , unordered-containers  >=0.2.19  && <0.3
    , vector                >=0.12.3  && <0.13
    , vehicle-syntax

  ghc-options:     -Werror -Wall -fprint-potential-instances

executable vehicle
  import:         common-language
  main-is:        Main.hs
  hs-source-dirs: app
  build-depends:
    , base                  >=4.13 && <5
    , optparse-applicative  >=0.16 && <1
    , vehicle

-----------------
-- Test suites --
-----------------

library vehicle-golden-tests-common
  import:          common-language
  hs-source-dirs:  tests/golden
  exposed-modules:
    Vehicle.Test.Golden
    Vehicle.Test.Golden.TestSpec
    Vehicle.Test.Golden.TestSpec.NewTestSpec

  other-modules:   Vehicle.Test.Golden.Extra
  build-depends:
    , aeson                 >=2.1.1  && <2.2
    , aeson-pretty
    , array
    , base                  >=4.13   && <5
    , bytestring
    , containers
    , Diff                  >=0.4.1  && <0.5
    , directory             >=1.3.6  && <1.4
    , dlist
    , filepath              >=1.4    && <2
    , Glob                  >=0.10.2 && <0.11
    , hashable
    , mtl
    , optparse-applicative
    , process               >=1.2    && <2
    , regex-tdfa
    , tagged
    , tasty
    , tasty-golden
    , temporary
    , text                  >=1.2    && <3
    , unordered-containers  >=0.2.19 && <0.3
    , vehicle

test-suite vehicle-golden-tests
  import:             common-language
  type:               exitcode-stdio-1.0
  main-is:            tests/golden/Tests.hs
  build-depends:
    , base                                 >=4.13   && <5
    , containers
    , filepath
    , Glob                                 >=0.10.2 && <0.11
    , regex-tdfa
    , tasty
    , vehicle:vehicle-golden-tests-common

  build-tool-depends: vehicle:vehicle
  ghc-options:        -threaded -rtsopts -with-rtsopts=-N -O0

executable vehicle-new-golden-test
  import:        common-language
  main-is:       tests/golden/NewTest.hs
  build-depends:
    , base                                 >=4.13 && <5
    , vehicle:vehicle-golden-tests-common

  ghc-options:   -threaded -rtsopts -with-rtsopts=-N -O0

library vehicle-unit-tests-common
  import:          common-language
  hs-source-dirs:  tests/unit
  exposed-modules:
    Vehicle.Test.Unit.Common
    Vehicle.Test.Unit.Compile.AlphaEquivalence
    Vehicle.Test.Unit.Compile.CoDeBruijn
    Vehicle.Test.Unit.Compile.CommandLine
    Vehicle.Test.Unit.Compile.DeBruijn
    Vehicle.Test.Unit.Compile.IfElimination
    Vehicle.Test.Unit.Compile.LetInsertion
    Vehicle.Test.Unit.Compile.Normalisation
    Vehicle.Test.Unit.Compile.PositionTree
    Vehicle.Test.Unit.Compile.QuantifierLifting

  build-depends:
    , base                  >=4.13 && <5
    , containers
    , hashable
    , mtl
    , optparse-applicative
    , recursion-schemes     >=5.2  && <6
    , tagged
    , tasty
    , tasty-hunit
    , text
    , vehicle

test-suite vehicle-unit-tests
  import:        common-language
  type:          exitcode-stdio-1.0
  main-is:       tests/unit/Tests.hs
  build-depends:
    , base                               >=4.13 && <5
    , tasty
    , vehicle:vehicle-unit-tests-common<|MERGE_RESOLUTION|>--- conflicted
+++ resolved
@@ -168,10 +168,6 @@
     Vehicle.Language.AST.Builtin.Polarity
     Vehicle.Language.AST.Builtin.TypeClass
     Vehicle.Language.AST.CoDeBruijn
-<<<<<<< HEAD
-    Vehicle.Language.AST.Expr
-=======
->>>>>>> 093206d6
     Vehicle.Language.AST.DeBruijn
     Vehicle.Language.AST.Decl
     Vehicle.Language.AST.Expr
