cabal-version:      3.4
name:               vehicle
version:            0.5.1
description:
  Please see the README on GitHub at <https://github.com/vehicle-lang/vehicle#readme>

homepage:           https://github.com/vehicle-lang/vehicle#readme
bug-reports:        https://github.com/vehicle-lang/vehicle/issues
author:             Matthew Daggitt and Wen Kokke
maintainer:         wenkokke@users.noreply.github.com
copyright:          © Matthew Daggitt and Wen Kokke
license:            BSD-3-Clause
license-file:       LICENSE
build-type:         Simple
tested-with:        GHC ==8.10.7 || ==9.0.2 || ==9.2.4 || ==9.4.2
extra-source-files: lib/std.vcl

source-repository head
  type:     git
  location: https://github.com/vehicle-lang/vehicle

flag ghc-debug
  description: Add ghc-debug instrumentation
  manual:      True
  default:     False

flag nothunks
  description: Add NoThunks instrumentation
  manual:      True
  default:     False

flag release-build
  description: Marks this as an official release build
  manual:      True
  default:     False

flag optimise-heavily
  default:     False
  description: Enable some expensive optimisations when compiling Vehicle.

common common-language
  default-language:   Haskell2010
  default-extensions:
    ConstraintKinds
    DataKinds
    DeriveFoldable
    DeriveFunctor
    DeriveGeneric
    DeriveTraversable
    DuplicateRecordFields
    FlexibleContexts
    FlexibleInstances
    FunctionalDependencies
    GADTs
    ImportQualifiedPost
    InstanceSigs
    KindSignatures
    LambdaCase
    LiberalTypeSynonyms
    MultiParamTypeClasses
    OverloadedLists
    OverloadedStrings
    PatternSynonyms
    PolyKinds
    RankNTypes
    RecordWildCards
    ScopedTypeVariables
    TupleSections
    TypeApplications
    TypeFamilies
    TypeOperators
    UndecidableInstances
    ViewPatterns

  ghc-options:        -Werror -Wall -fprint-potential-instances

common common-library
  import: common-language

  if flag(ghc-debug)
    build-depends: ghc-debug-stub >=0.3 && <0.5
    cpp-options:   -DghcDebug

  if flag(nothunks)
    build-depends: nothunks >=0.1.3 && <0.2
    cpp-options:   -Dnothunks

  if flag(release-build)
    cpp-options: -DreleaseBuild

  if flag(optimise-heavily)
    cpp-options: -DoptimiseHeavily
    ghc-options: -fexpose-all-unfoldings -fspecialise-aggressively

common common-executable
  import:      common-language
  ghc-options: -threaded

  if flag(ghc-debug)
    ghc-options: -rtsopts -with-rtsopts=-N

common common-test
  import:      common-language
  ghc-options: -threaded -with-rtsopts=-N

library
  import:          common-library
  hs-source-dirs:  src
  exposed-modules:
    Vehicle
    Vehicle.Backend.Agda
    Vehicle.Backend.LossFunction
    Vehicle.Backend.Prelude
    Vehicle.CommandLine
    Vehicle.Compile
    Vehicle.Compile.Descope
    Vehicle.Compile.Error
    Vehicle.Compile.Error.Message
    Vehicle.Compile.ExpandResources
    Vehicle.Compile.ExpandResources.Core
    Vehicle.Compile.ExpandResources.Dataset
    Vehicle.Compile.ExpandResources.Network
    Vehicle.Compile.ExpandResources.Parameter
    Vehicle.Compile.Normalise.NBE
    Vehicle.Compile.Normalise.Quote
    Vehicle.Compile.Prelude
    Vehicle.Compile.Print
    Vehicle.Compile.Queries.FourierMotzkinElimination
    Vehicle.Compile.Queries.GaussianElimination
    Vehicle.Compile.Queries.IfElimination
    Vehicle.Compile.Queries.LinearExpr
    Vehicle.Compile.Queries.LinearityAndPolarityErrors
    Vehicle.Compile.Queries.NetworkElimination
    Vehicle.Compile.Queries.QuerySetStructure
    Vehicle.Compile.Queries.UserVariableElimination
    Vehicle.Compile.Queries.Variable
    Vehicle.Compile.Queries.VariableReconstruction
    Vehicle.Compile.Resource
    Vehicle.Compile.Scope
    Vehicle.Compile.Simplify
    Vehicle.Compile.Type
    Vehicle.Compile.Type.Subsystem.Standard
    Vehicle.Compile.Type.Subsystem.Standard.Patterns
    Vehicle.Export
    Vehicle.Expr.Boolean
    Vehicle.Expr.DeBruijn
    Vehicle.Expr.DSL
    Vehicle.Expr.Hashing
    Vehicle.Expr.Normalisable
    Vehicle.Expr.Normalised
    Vehicle.Libraries
    Vehicle.Libraries.StandardLibrary
    Vehicle.Prelude
    Vehicle.Resource
    Vehicle.TypeCheck
    Vehicle.Validate
    Vehicle.Verify
    Vehicle.Verify.Core
    Vehicle.Verify.ProofCache
    Vehicle.Verify.QueryFormat.Marabou
    Vehicle.Verify.QueryFormat.VNNLib
    Vehicle.Verify.Specification
    Vehicle.Verify.Specification.IO
    Vehicle.Verify.Specification.Status

  other-modules:
    Paths_vehicle
    Vehicle.Backend.Agda.Compile
    Vehicle.Backend.Agda.Interact
    Vehicle.Backend.JSON
    Vehicle.Backend.LossFunction.Compile
    Vehicle.Backend.LossFunction.Interact
    Vehicle.Backend.LossFunction.Logics
    Vehicle.Compile.CapitaliseTypeNames
    Vehicle.Compile.Dependency
    Vehicle.Compile.ExpandResources.Dataset.IDX
    Vehicle.Compile.FunctionaliseResources
    Vehicle.Compile.Monomorphisation
    Vehicle.Compile.ObjectFile
    Vehicle.Compile.Prelude.Contexts
    Vehicle.Compile.Prelude.Utils
    Vehicle.Compile.Queries
    Vehicle.Compile.Type.Bidirectional
    Vehicle.Compile.Type.Constraint.Core
    Vehicle.Compile.Type.Constraint.UnificationSolver
    Vehicle.Compile.Type.Core
    Vehicle.Compile.Type.Generalise
    Vehicle.Compile.Type.Irrelevance
    Vehicle.Compile.Type.Meta
    Vehicle.Compile.Type.Meta.Map
    Vehicle.Compile.Type.Meta.Set
    Vehicle.Compile.Type.Meta.Substitution
    Vehicle.Compile.Type.Meta.Variable
    Vehicle.Compile.Type.Monad
    Vehicle.Compile.Type.Monad.Class
    Vehicle.Compile.Type.Monad.Instance
    Vehicle.Compile.Type.Subsystem.InputOutputInsertion
    Vehicle.Compile.Type.Subsystem.Linearity
    Vehicle.Compile.Type.Subsystem.Linearity.AnnotationRestrictions
    Vehicle.Compile.Type.Subsystem.Linearity.Core
    Vehicle.Compile.Type.Subsystem.Linearity.LinearitySolver
    Vehicle.Compile.Type.Subsystem.Linearity.Type
    Vehicle.Compile.Type.Subsystem.Polarity
    Vehicle.Compile.Type.Subsystem.Polarity.AnnotationRestrictions
    Vehicle.Compile.Type.Subsystem.Polarity.Core
    Vehicle.Compile.Type.Subsystem.Polarity.PolaritySolver
    Vehicle.Compile.Type.Subsystem.Polarity.Type
    Vehicle.Compile.Type.Subsystem.Standard.AnnotationRestrictions
    Vehicle.Compile.Type.Subsystem.Standard.Constraint.Core
    Vehicle.Compile.Type.Subsystem.Standard.Constraint.InstanceBuiltins
    Vehicle.Compile.Type.Subsystem.Standard.Constraint.InstanceSolver
    Vehicle.Compile.Type.Subsystem.Standard.Constraint.TypeClassDefaults
    Vehicle.Compile.Type.Subsystem.Standard.Constraint.TypeClassSolver
    Vehicle.Compile.Type.Subsystem.Standard.Core
    Vehicle.Compile.Type.Subsystem.Standard.Type
    Vehicle.Compile.Warning
    Vehicle.Debug
    Vehicle.Prelude.IO
    Vehicle.Prelude.Logging
    Vehicle.Prelude.Logging.Backend
    Vehicle.Prelude.Logging.Class
    Vehicle.Prelude.Logging.Instance
    Vehicle.Prelude.Misc
    Vehicle.Prelude.Prettyprinter
    Vehicle.Prelude.Supply
    Vehicle.Prelude.Version
    Vehicle.Verify.Verifier
    Vehicle.Verify.Verifier.Marabou

  autogen-modules: Paths_vehicle
  build-depends:
    , aeson                  >=2.1.1    && <2.2
    , aeson-pretty           >=0.8.9    && <0.9
    , ansi-terminal          >=0.6      && <1
    , base                   >=4.13     && <5
    , bytestring             >=0.10.12  && <0.12
    , cereal                 >=0.5      && <1
    , containers             >=0.5      && <1
    , data-default           >=0.7      && <1
    , data-default-class     >=0.1.2    && <0.2
    , data-fix               >=0.2      && <1
    , deepseq                >=1.4      && <2
    , directory              >=1.3.6    && <1.4
    , file-embed             >=0.0.15.0 && <0.1
    , filepath               >=1.4      && <2
    , gitrev                 >=1.3      && <2
    , hashable               >=1.3      && <2
    , linkedhashmap          >=0.4      && <1
    , mnist-idx              >=0.1.3.1  && <0.2
    , mtl                    >=2.2      && <3
    , optparse-applicative   >=0.16     && <1
    , prettyprinter          >=1.7      && <2
    , process                >=1.6.13   && <1.7
    , split                  >=0.2.3    && <0.3
    , sscript                >=0.1.0.2  && <1
    , temporary              >=1.3      && <1.4
    , terminal-progress-bar  >=0.4.1    && <1
    , text                   >=1.2      && <3
    , transformers           >=0.4      && <0.7
    , unordered-containers   >=0.2.19   && <0.3
    , vector                 >=0.12.3   && <0.14
    , vehicle-syntax

executable vehicle
  import:         common-library
  main-is:        Main.hs
  hs-source-dirs: app
  build-depends:
    , base                  >=4.13 && <5
    , optparse-applicative  >=0.16 && <1
    , vehicle

-----------------
-- Test suites --
-----------------

test-suite unit-tests
  import:        common-test
  type:          exitcode-stdio-1.0
  main-is:       tests/Unit.hs
  build-depends:
    , base                       >=4.13 && <5
    , tasty
    , vehicle:unit-tests-common

library unit-tests-common
  import:          common-library
  hs-source-dirs:  tests/unit
  exposed-modules:
<<<<<<< HEAD
    Vehicle.Test.Golden
    Vehicle.Test.Golden.TestSpec

  other-modules:
    Vehicle.Test.Golden.TestSpec.External
    Vehicle.Test.Golden.TestSpec.FilePattern
    Vehicle.Test.Golden.TestSpec.Ignore
    Vehicle.Test.Golden.TestSpec.NewTestSpec
    Vehicle.Test.Golden.TestSpec.SomeOption
=======
    Vehicle.Test.Unit.Common
    Vehicle.Test.Unit.Compile.CommandLine
    Vehicle.Test.Unit.Compile.DeBruijn
    Vehicle.Test.Unit.Compile.Normalisation
>>>>>>> 9e8d00f4

  build-depends:
    , base
    , containers
    , hashable
    , mtl
    , optparse-applicative
    , tagged
    , tasty
    , tasty-hunit
    , text
    , vehicle
    , vehicle-syntax

test-suite golden-tests
  import:             common-test
  type:               exitcode-stdio-1.0
  main-is:            tests/Golden.hs
  build-depends:
    , base
    , filepath
    , optparse-applicative
    , tagged
    , tasty
    , tasty-golden-executable

  build-tool-depends: vehicle:vehicle

executable new-golden-test
  import:        common-executable
  main-is:       app/NewTest.hs
  build-depends:
    , base
    , tasty-golden-executable
    , vehicle<|MERGE_RESOLUTION|>--- conflicted
+++ resolved
@@ -287,22 +287,10 @@
   import:          common-library
   hs-source-dirs:  tests/unit
   exposed-modules:
-<<<<<<< HEAD
-    Vehicle.Test.Golden
-    Vehicle.Test.Golden.TestSpec
-
-  other-modules:
-    Vehicle.Test.Golden.TestSpec.External
-    Vehicle.Test.Golden.TestSpec.FilePattern
-    Vehicle.Test.Golden.TestSpec.Ignore
-    Vehicle.Test.Golden.TestSpec.NewTestSpec
-    Vehicle.Test.Golden.TestSpec.SomeOption
-=======
     Vehicle.Test.Unit.Common
     Vehicle.Test.Unit.Compile.CommandLine
     Vehicle.Test.Unit.Compile.DeBruijn
     Vehicle.Test.Unit.Compile.Normalisation
->>>>>>> 9e8d00f4
 
   build-depends:
     , base
