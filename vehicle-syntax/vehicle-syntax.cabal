--- conflicted
+++ resolved
@@ -134,11 +134,7 @@
     Vehicle.Syntax.Internal.Print
 
   build-depends:
-<<<<<<< HEAD
     , aeson              >=2.1.1 && <2.2
-=======
-      aeson              ^>=2.1.1
->>>>>>> 69f30a02
     , array              >=0.5   && <1
     , base               >=4     && <5
     , containers         >=0.5   && <1
@@ -150,30 +146,7 @@
     , text               >=1.2   && <3
     , these              >=1.0   && <2
 
-<<<<<<< HEAD
   build-tool-depends:
     , alex:alex    >=3
     , BNFC:bnfc    >=2.9.4
-    , happy:happy  >=1.19
-=======
-  build-tool-depends: alex:alex >=3, BNFC:bnfc >=2.9.4, happy:happy >=1.19
-  default-language:   Haskell2010
-  default-extensions:
-    ConstraintKinds
-    DeriveFoldable
-    DeriveFunctor
-    DeriveGeneric
-    DeriveTraversable
-    FlexibleContexts
-    FlexibleInstances
-    FunctionalDependencies
-    ImportQualifiedPost
-    KindSignatures
-    LambdaCase
-    MultiParamTypeClasses
-    OverloadedStrings
-    PatternSynonyms
-    ScopedTypeVariables
-    TypeApplications
-    TypeFamilies
->>>>>>> 69f30a02
+    , happy:happy  >=1.19