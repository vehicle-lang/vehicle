--- conflicted
+++ resolved
@@ -266,16 +266,10 @@
   B.Map tk      -> builtin (V.TypeClassOp V.MapTC)  tk []
   B.Fold tk     -> builtin (V.TypeClassOp V.FoldTC) tk []
 
-<<<<<<< HEAD
-  B.At e1 tk e2             -> builtin V.At   tk [e1, e2]
-  B.Map tk                  -> builtin (V.TypeClassOp V.MapTC)  tk []
-  B.Fold tk                 -> builtin (V.TypeClassOp V.FoldTC) tk []
-=======
   B.HasEq  tk -> builtin (V.TypeClassOp V.MapTC)  tk []
   B.HasAdd tk -> builtin (V.TypeClassOp V.MapTC)  tk []
   B.HasSub tk -> builtin (V.TypeClassOp V.MapTC)  tk []
   B.HasMul tk -> builtin (V.TypeClassOp V.MapTC)  tk []
->>>>>>> 69f30a02
 
 elabArg :: MonadElab m => B.Arg -> m V.InputArg
 elabArg = \case
