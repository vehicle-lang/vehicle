name: build

on:
  push:
    branches:
      - dev
  pull_request:
    types:
      - opened
      - synchronize

jobs:
  build-vehicle:
    name: ${{ matrix.os_and_name[1] }} / GHC ${{ matrix.ghc-version }}
    uses: ./.github/workflows/build-vehicle.yml
    with:
      runs-on: ${{ matrix.os_and_name[0] }}
      ghc-version: ${{ matrix.ghc-version }}
      cabal-version: ${{ matrix.cabal-version }}
    strategy:
      matrix:
        os_and_name:
          - [ubuntu-latest, Linux]
          - [macos-latest, macOS]
          - [windows-latest, Windows]
        ghc-version: ["8.10.7", "9.0.2", "9.2.4", "9.4.2"]
        cabal-version: ["3.8"]

  build-vehicle-python:
    name: ${{ matrix.os_and_name[1] }} / Python ${{ matrix.python-version }}
    needs: [build-vehicle]
    uses: ./.github/workflows/build-vehicle-python.yml
    with:
      runs-on: ${{ matrix.os_and_name[0] }}
      python-version: ${{ matrix.python-version }}
    strategy:
      matrix:
        os_and_name:
          - [ubuntu-latest, Linux]
          - [macos-latest, macOS]
          # - [windows-latest, Windows]
<<<<<<< HEAD
        python-version: ["3.7", "3.8", "3.9", "3.10"]
        include:
          - # Earliest supported version:
            os: ubuntu-latest
            python-version: "3.7.1"
=======
        python-version: ["3.8", "3.9", "3.10"] # ["3.7"]
        # include:
        #   - # Earliest supported version:
        #     os: ubuntu-latest
        #     python-version: "3.7.1"
>>>>>>> 0a7a9114
<|MERGE_RESOLUTION|>--- conflicted
+++ resolved
@@ -39,16 +39,8 @@
           - [ubuntu-latest, Linux]
           - [macos-latest, macOS]
           # - [windows-latest, Windows]
-<<<<<<< HEAD
         python-version: ["3.7", "3.8", "3.9", "3.10"]
         include:
           - # Earliest supported version:
             os: ubuntu-latest
-            python-version: "3.7.1"
-=======
-        python-version: ["3.8", "3.9", "3.10"] # ["3.7"]
-        # include:
-        #   - # Earliest supported version:
-        #     os: ubuntu-latest
-        #     python-version: "3.7.1"
->>>>>>> 0a7a9114
+            python-version: "3.7.1"