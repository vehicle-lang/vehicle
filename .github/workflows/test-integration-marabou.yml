name: Test Marabou

on:
  workflow_call:

defaults:
  run:
    shell: sh

jobs:
  test-vehicle-marabou:
    strategy:
      matrix:
        os:
          - name: "Linux"
            type: "ubuntu-latest"
            plat: "manylinux_2_17_x86_64.manylinux2014_x86_64"
          - name: "macOS"
            type: "macos-latest"
            plat: "macosx_10_9_x86_64"
        haskell:
          - ghc:
              version: "9.4.4"
            cabal:
              version: "3.8.1.0"
              project-file: "cabal.project.ghc-9.4.4"
              extra-args: ""
        python:
          - version: "3.11"
            tag: "cp311"
        marabou:
          - version: "1.0.0"

    name: marabou / ${{ matrix.os.name }} - Python ${{ matrix.python.version }} - Marabou ${{ matrix.marabou.version }}
    runs-on: ${{ matrix.os.type }}

    steps:
      - uses: actions/checkout@v3

      - name: Setup Haskell
        uses: ./.github/actions/setup-haskell
        with:
          ghc-version: ${{ matrix.haskell.ghc.version }}
          cabal-version: ${{ matrix.haskell.cabal.version }}
          cabal-project-file: ${{ matrix.haskell.cabal.project-file }}
          cabal-project-freeze-file: ${{ matrix.haskell.cabal.project-file }}.freeze

      - name: Setup Python
        uses: actions/setup-python@v4
        with:
          python-version: "${{ matrix.python.version }}"

      - name: Setup Marabou
        run: pip install "https://github.com/vehicle-lang/Marabou/releases/download/v${{ matrix.marabou.version }}/maraboupy-${{ matrix.marabou.version }}-${{ matrix.python.tag }}-${{ matrix.python.tag }}-${{ matrix.os.plat }}.whl"

      - name: Test Vehicle-Marabou interaction
        run: |
          cabal test                           \
            vehicle:test:golden-tests          \
            --test-show-details=always         \
            --test-option=--color=always       \
<<<<<<< HEAD
            --test-option=--external-only \
=======
            --test-option=--external-only      \
>>>>>>> eb1fa911
            --test-option=--num-threads=1      \
            --test-option=--external=Marabou<|MERGE_RESOLUTION|>--- conflicted
+++ resolved
@@ -59,10 +59,5 @@
             vehicle:test:golden-tests          \
             --test-show-details=always         \
             --test-option=--color=always       \
-<<<<<<< HEAD
-            --test-option=--external-only \
-=======
-            --test-option=--external-only      \
->>>>>>> eb1fa911
             --test-option=--num-threads=1      \
             --test-option=--external=Marabou