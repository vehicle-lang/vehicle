name: Build vehicle

on:
  workflow_call:
  workflow_dispatch:

jobs:
  build-vehicle:
    name: vehicle / ${{ matrix.os.name }} - GHC ${{ matrix.ghc.version }} ${{ matrix.cabal.extra-args }}
    runs-on: ${{ matrix.os.version }}

    strategy:
      matrix:
        os:
          - { version: ubuntu-latest, name: Linux }
          - { version: macos-latest, name: macOS }
          - { version: windows-latest, name: Windows }
        ghc:
          - { version: "9.6.1", project-file: "cabal.project.ghc-9.6.1" }
          - { version: "9.4.4", project-file: "cabal.project.ghc-9.4.4" }
          - { version: "9.2.7", project-file: "cabal.project.ghc-9.2.7" }
          # 03-04-2020:
          # These versions of GHC are no longer supported.
          # - { version: "9.0.2", project-file: "cabal.project.ghc-9.0.2" }
          # - { version: "8.10.7", project-file: "cabal.project.ghc-8.10.7" }
        cabal:
          - { version: "3.10.1.0", extra-args: "" }
        include:
          # Build with GHC 9.0.2
          - os: { version: ubuntu-latest, name: Linux }
            ghc: { version: "9.0.2", project-file: "cabal.project.ghc-9.0.2" }
            cabal: { version: "3.8.1.0", extra-args: "" }
          # Build with GHC 8.10.7
          - os: { version: ubuntu-latest, name: Linux }
            ghc: { version: "8.10.7", project-file: "cabal.project.ghc-8.10.7" }
            cabal: { version: "3.8.1.0", extra-args: "" }
          # Build with -fnothunks:
          - os: { version: ubuntu-latest, name: Linux }
            ghc:
              {
                version: "9.4.4",
                project-file: "cabal.project.nothunks.ghc-9.4.4",
              }
            cabal: { version: "3.8.1.0", extra-args: "-fnothunks" }
          # 20-12-2022:
          # This test is disabled because -fghc-debug requires two threads, which triggers #342.
          # Build with -fghc-debug:
          # - os: { tag: ubuntu-latest, name: Linux }
          #   ghc:
          #     {
          #       version: "9.4.4",
          #       project-file: "cabal.project.ghc-debug.ghc-9.4.4",
          #     }
          #   cabal: { version: "3.8.1.0", extra-args: "-fghc-debug" }
          # 20-12-2022:
          # This test is disabled because -fghc-debug requires two threads, which triggers #342.
          # Build with -fghc-debug and -fnothunks:
          # - os: { tag: ubuntu-latest, name: Linux }
          #   ghc:
          #     {
          #       version: "9.4.4",
          #       project-file: "cabal.project.ghc-debug.nothunks.ghc-9.4.4",
          #     }
          #   cabal: { version: "3.8.1.0", extra-args: "-fghc-debug -fnothunks" }

    steps:
      - name: Checkout
        uses: actions/checkout@v3

      - name: Setup Haskell
        uses: ./.github/actions/setup-haskell
        with:
          ghc-version: ${{ matrix.ghc.version }}
          cabal-version: ${{ matrix.cabal.version }}
          cabal-project-file: ${{ matrix.ghc.project-file }}
          cabal-project-freeze-file: ${{ matrix.ghc.project-file }}.freeze

      - name: Test Vehicle
        run: |
<<<<<<< HEAD
          cabal test all                  \
            --test-option=--color=always  \
            --test-show-details=always    \
            --project-file=${{ env.CABAL_PROJECT_FILE }} \
            ${{ inputs.cabal-extra-args }}
=======
          cabal test                                      \
            vehicle:test:vehicle-unit-tests               \
            vehicle:test:vehicle-golden-tests             \
            --test-option=--color=always                  \
            --test-option=--num-threads=1                 \
            --test-show-details=always                    \
            --project-file=${{ matrix.ghc.project-file }} \
            ${{ matrix.cabal.extra-args }}
>>>>>>> 3f795fb9
        shell: sh

      - name: Build Vehicle
        run: |
          mkdir -p bin
          cabal install vehicle:exe:vehicle               \
            --overwrite-policy=always                     \
            --install-method=copy                         \
            --installdir=bin                              \
            --project-file=${{ matrix.ghc.project-file }} \
            ${{ matrix.cabal.extra-args }}
        shell: sh

      - name: Upload Vehicle
        uses: actions/upload-artifact@v3
        with:
          name: vehicle-${{ runner.arch }}-${{ runner.os }}-ghc-${{ matrix.ghc.version }}-${{ github.sha }}
          path: bin
          if-no-files-found: error<|MERGE_RESOLUTION|>--- conflicted
+++ resolved
@@ -77,22 +77,13 @@
 
       - name: Test Vehicle
         run: |
-<<<<<<< HEAD
-          cabal test all                  \
-            --test-option=--color=always  \
-            --test-show-details=always    \
-            --project-file=${{ env.CABAL_PROJECT_FILE }} \
-            ${{ inputs.cabal-extra-args }}
-=======
           cabal test                                      \
             vehicle:test:vehicle-unit-tests               \
             vehicle:test:vehicle-golden-tests             \
             --test-option=--color=always                  \
-            --test-option=--num-threads=1                 \
             --test-show-details=always                    \
             --project-file=${{ matrix.ghc.project-file }} \
             ${{ matrix.cabal.extra-args }}
->>>>>>> 3f795fb9
         shell: sh
 
       - name: Build Vehicle
