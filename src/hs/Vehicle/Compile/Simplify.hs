--- conflicted
+++ resolved
@@ -61,23 +61,13 @@
     Literal{} -> return expr
     Var{}     -> return expr
 
-<<<<<<< HEAD
     App ann fun args          -> normAppList ann <$> simplifyReader fun <*> simplifyReaderArgs args
     Seq ann xs                -> Seq ann <$> traverse simplifyReader xs
     Ann ann e t               -> Ann ann <$> simplifyReader e <*> simplifyReader t
     Pi ann binder result      -> Pi  ann <$> simplifyReader binder <*> simplifyReader result
     Let ann bound binder body -> Let ann <$> simplifyReader bound  <*> simplifyReader binder <*> simplifyReader body
     Lam ann binder body       -> Lam ann <$> simplifyReader binder <*> simplifyReader body
-    PrimDict tc               -> PrimDict <$> simplifyReader tc
-=======
-    App ann fun args          -> normAppList ann <$> simplify fun <*> simplifyArgs args
-    Seq ann xs                -> Seq ann <$> traverse simplify xs
-    Ann ann e t               -> Ann ann <$> simplify e <*> simplify t
-    Pi ann binder result      -> Pi  ann <$> simplify binder <*> simplify result
-    Let ann bound binder body -> Let ann <$> simplify bound  <*> simplify binder <*> simplify body
-    Lam ann binder body       -> Lam ann <$> simplify binder <*> simplify body
-    PrimDict ann tc           -> PrimDict ann <$> simplify tc
->>>>>>> 693da0ec
+    PrimDict ann tc           -> PrimDict ann <$> simplifyReader tc
 
 instance WellFormedAnn ann => Simplify (Binder binder var ann) where
   simplifyReader = traverseBinderType simplifyReader
