--- conflicted
+++ resolved
@@ -8,17 +8,11 @@
 # Function that calls vehicle - it takes the options
 # TODO: check if it's None or else
 def call_vehicle(args: List[str]) -> None:
-<<<<<<< HEAD
-    command = ["vehicle"] + args
-    # print(' '.join(command))
-    result = subprocess.run(command, capture_output=True, shell=True)
-=======
     vehicle = shutil.which("vehicle")
     if vehicle is None:
         raise Exception(f"Could not find vehicle on PATH; is vehicle installed?")
     command = [vehicle] + args
-    result = subprocess.run(command, capture_output=True)
->>>>>>> 1de132c9
+    result = subprocess.run(command, capture_output=True, shell=True)
     if result.returncode != 0:
         errorMessage = f"Problem during compilation: {result.stderr.decode('UTF-8')}"
         commandMessage = f"Command was: {' '.join(command)}"
