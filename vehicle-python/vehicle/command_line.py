import json

# for experiments
import os
import shutil
import subprocess
from tempfile import TemporaryDirectory
from typing import Any, Dict, List


# Function that calls vehicle - it takes the options
# TODO: check if it's None or else
def call_vehicle(args: List[str]) -> None:
    vehicle = shutil.which("vehicle")
    if vehicle is None:
        raise Exception(f"Could not find vehicle on PATH; is vehicle installed?")
    command = " ".join([vehicle] + args)  # passed as string due to shell=True
    result = subprocess.run(
        command, capture_output=True, shell=True
    )  # shell = True is needed for Windows
    if result.returncode != 0:
        errorMessage = f"Problem during compilation: {result.stderr.decode('UTF-8')}"
        commandMessage = f"Command was: {command}"
        raise Exception(errorMessage + commandMessage)


def load_json(path_to_json: str) -> Dict[Any, Any]:
    with open(path_to_json) as f:
        json_dict = json.load(f)
    return json_dict


def call_vehicle_to_generate_loss_json(
    specification: str,
    networks: Dict[str, Any],
    datasets: Dict[str, Any],
    parameters: Dict[str, Any],
    function_name: str,
) -> Dict[Any, Any]:
    with TemporaryDirectory() as path_to_json_directory:
        path_to_json = path_to_json_directory + "loss_function.json"
        args = [
            "compile",
            "--target",
            # use the string below to specify which translation is used. the options are:
            # LossFunction (uses DL2 by default), LossFunction-DL2, LossFunction-Godel, LossFunction-Lukasiewicz,
            #  LossFunction-Product, LossFunction-STL (in progress, not currently working)
            "LossFunction",
<<<<<<< HEAD
=======
            # for experiments,
            # os.getenv('DLV'),
>>>>>>> 82bd9be4
            "--specification",
            specification,
            "--outputFile",
            path_to_json,
        ]
        args += make_resource_arguments({k: "N/A" for k in networks}, "network")
        args += make_resource_arguments(datasets, "dataset")
        args += make_resource_arguments(parameters, "parameter")
        args += ["--declaration", function_name]
        call_vehicle(args)
        loss_function_json = load_json(path_to_json)

    return loss_function_json


def make_resource_arguments(resources: Dict[str, str], arg_name: str) -> List[str]:
    resource_list = []
    for name, resource in resources.items():
        resource_list.append("--" + arg_name)
        resource_list.append(name + ":" + str(resource))
    return resource_list


def call_vehicle_to_verify_specification(
    specification: str,
    verifier: str,
    networks: Dict[str, str],
    datasets: Dict[str, str],
    parameters: Dict[str, Any],
) -> None:
    network_list = make_resource_arguments({k: "N/A" for k in networks}, "network")
    dataset_list = make_resource_arguments(datasets, "dataset")
    parameter_list = make_resource_arguments(parameters, "parameter")
    args = ["verify", "--specification", specification, "--verifier", verifier]
    args = args + network_list + dataset_list + parameter_list
    call_vehicle(args)<|MERGE_RESOLUTION|>--- conflicted
+++ resolved
@@ -46,11 +46,6 @@
             # LossFunction (uses DL2 by default), LossFunction-DL2, LossFunction-Godel, LossFunction-Lukasiewicz,
             #  LossFunction-Product, LossFunction-STL (in progress, not currently working)
             "LossFunction",
-<<<<<<< HEAD
-=======
-            # for experiments,
-            # os.getenv('DLV'),
->>>>>>> 82bd9be4
             "--specification",
             specification,
             "--outputFile",
