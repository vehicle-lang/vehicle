--- conflicted
+++ resolved
@@ -16,21 +16,6 @@
 from typing_extensions import TypeAlias, TypeVar, override
 
 from .. import ast as vcl
-<<<<<<< HEAD
-=======
-from ._functools import (
-    Function1,
-    Function2,
-    Function3,
-    Operator1,
-    Operator2,
-    Relation2,
-    cons,
-    curry,
-    foldRight,
-    zipWith,
-)
->>>>>>> a8e17233
 
 ################################################################################
 ### Interpretations of Vehicle builtins in Python
@@ -132,9 +117,9 @@
         return reduce(lambda x, y: function(y, x), sequence, initial)
 
     def ZipWith(
-        self,
-    ) -> Function3[Function2[_S, _T, _U], Sequence[_S], Sequence[_T], Sequence[_U]]:
-        return zipWith
+        self, function: Callable[[_S, _T], _U], xs: Sequence[_S], ys: Sequence[_T]
+    ) -> Sequence[_U]:
+        return [function(x, y) for (x, y) in zip(xs, ys)]
 
     def Forall(
         self, name: str, context: Dict[str, Any], predicate: Callable[[_T], _Bool]
