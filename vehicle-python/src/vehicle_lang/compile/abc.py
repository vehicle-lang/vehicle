--- conflicted
+++ resolved
@@ -14,15 +14,12 @@
 )
 
 from typing_extensions import TypeAlias, TypeVar, override
+
 from vehicle_lang.error import VehicleInternalError
 
 from .. import ast as vcl
-<<<<<<< HEAD
 from ..typing import AbstractVariableDomain, Context, Optimiser, QuantifiedVariableName
-=======
-from ..typing import Optimiser
 from . import _numeric
->>>>>>> 8ddc2e28
 from ._collections import SupportsList, SupportsVector
 from .error import VehicleBuiltinUnsupported
 
@@ -30,18 +27,10 @@
 ### Interpretations of Vehicle builtins in Python
 ################################################################################
 
-<<<<<<< HEAD
-_Bool = TypeVar("_Bool")
-_Nat = TypeVar("_Nat")
-_Int = TypeVar("_Int")
-_Rat = TypeVar("_Rat")
-_Variable = TypeVar("_Variable")
-_VariableValue = TypeVar("_VariableValue")
-=======
 _SupportsNat = TypeVar("_SupportsNat", bound=_numeric.SupportsNat)
 _SupportsInt = TypeVar("_SupportsInt", bound=_numeric.SupportsInt)
 _SupportsRat = TypeVar("_SupportsRat", bound=_numeric.SupportsRat)
->>>>>>> 8ddc2e28
+_Variable = TypeVar("_Variable")
 
 _S = TypeVar("_S")
 _T = TypeVar("_T")
@@ -51,33 +40,21 @@
 @dataclass(frozen=True, init=False)
 class ABCBuiltins(
     Generic[
-<<<<<<< HEAD
-        _Bool,
-        _Nat,
-        _Int,
-        _Rat,
+        _SupportsNat,
+        _SupportsInt,
+        _SupportsRat,
         _Variable,
-        _VariableValue,
     ],
     metaclass=ABCMeta,
 ):
     quantified_variable_optimisers: Dict[
-        QuantifiedVariableName, Optimiser[_Variable, _VariableValue, Any, _Rat]
+        QuantifiedVariableName, Optimiser[_Variable, Any, _SupportsRat]
     ] = field(default_factory=dict)
     quantified_variable_domains: Dict[
         QuantifiedVariableName,
-        Callable[[Context[Any]], AbstractVariableDomain[_VariableValue]],
+        Callable[[Context[Any]], AbstractVariableDomain],
     ] = field(default_factory=dict)
     quantified_variables: Dict[str, _Variable] = field(default_factory=dict)
-=======
-        _SupportsNat,
-        _SupportsInt,
-        _SupportsRat,
-    ],
-    metaclass=ABCMeta,
-):
-    optimisers: Dict[str, Optimiser[Any, _SupportsRat]] = field(default_factory=dict)
->>>>>>> 8ddc2e28
 
     def AddInt(self, x: _SupportsInt, y: _SupportsInt) -> _SupportsInt:
         assert isinstance(x, _numeric.SupportsInt), f"Expected Int, found {x}"
@@ -367,7 +344,7 @@
     def OptimiseDefault(
         self,
         variable: _Variable,
-        domain: AbstractVariableDomain[_VariableValue],
+        domain: AbstractVariableDomain,
         minimise: bool,
         context: Dict[str, Any],
         joiner: Callable[[Any, Any], Any],
@@ -422,11 +399,7 @@
         ...
 
 
-<<<<<<< HEAD
-AnyBuiltins: TypeAlias = Builtins[Any, Any, Any, Any, Any, Any]
-=======
-AnyBuiltins: TypeAlias = ABCBuiltins[Any, Any, Any]
->>>>>>> 8ddc2e28
+AnyBuiltins: TypeAlias = ABCBuiltins[Any, Any, Any, Any, Any, Any]
 
 ################################################################################
 ### Translation from Vehicle AST to Python AST
