--- conflicted
+++ resolved
@@ -103,17 +103,10 @@
 
 
 @dataclass(frozen=True)
-<<<<<<< HEAD
-class TensorflowBuiltins(
-    ABCBoolAsBoolBuiltins[tf.Tensor, tf.Tensor, tf.Tensor, tf.Variable, VariableDomain]
-):
-    rat_dtype: tf.DType = tf.float64
-=======
-class TensorflowBuiltins(ABCBuiltins[tf.Tensor, tf.Tensor, tf.Tensor]):
+class TensorflowBuiltins(ABCBuiltins[tf.Tensor, tf.Tensor, tf.Tensor, tf.Variable]):
     dtypeNat: tf.DType = tf.uint64
     dtypeInt: tf.DType = tf.int64
     dtypeRat: tf.DType = tf.float64
->>>>>>> 8ddc2e28
 
     @override
     def AddInt(self, x: tf.Tensor, y: tf.Tensor) -> tf.Tensor:
@@ -206,8 +199,19 @@
     def SubRat(self, x: tf.Tensor, y: tf.Tensor) -> tf.Tensor:
         return tf.subtract(x, y)
 
-    @override
-<<<<<<< HEAD
+    def Vector(self, *values: _T) -> SupportsVector[_T]:
+        raise VehicleBuiltinUnsupported(vcl.Vector.__name__)
+
+    @override
+    def ZipWithVector(
+        self,
+        function: Callable[[_S, _T], _U],
+        vector1: SupportsVector[_S],
+        vector2: SupportsVector[_T],
+    ) -> SupportsVector[_U]:
+        raise VehicleBuiltinUnsupported(vcl.ZipWithVector.__name__)
+
+    @override
     def OptimiseDefault(
         self,
         variable: tf.Variable,
@@ -236,19 +240,6 @@
             trainable=True,
             dtype=self.rat_dtype,
         )
-=======
-    def Vector(self, *values: _T) -> SupportsVector[_T]:
-        raise VehicleBuiltinUnsupported(vcl.Vector.__name__)
-
-    @override
-    def ZipWithVector(
-        self,
-        function: Callable[[_S, _T], _U],
-        vector1: SupportsVector[_S],
-        vector2: SupportsVector[_T],
-    ) -> SupportsVector[_U]:
-        raise VehicleBuiltinUnsupported(vcl.ZipWithVector.__name__)
->>>>>>> 8ddc2e28
 
 
 @dataclass(frozen=True)
