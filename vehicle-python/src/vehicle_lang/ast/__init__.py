--- conflicted
+++ resolved
@@ -127,6 +127,11 @@
 
 
 @dataclass(frozen=True)
+class Forall(BuiltinFunction):
+    pass
+
+
+@dataclass(frozen=True)
 class FoldList(BuiltinFunction):
     pass
 
@@ -137,16 +142,7 @@
 
 
 @dataclass(frozen=True)
-<<<<<<< HEAD
-class Forall(BuiltinFunction):
-=======
-class ZipWith(Builtin):
-    pass
-
-
-@dataclass(frozen=True)
-class Forall(Builtin):
->>>>>>> a8e17233
+class ZipWith(BuiltinFunction):
     pass
 
 
