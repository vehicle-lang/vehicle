--- conflicted
+++ resolved
@@ -1,5 +1,5 @@
 from pathlib import Path
-from typing import Any, Callable, Dict
+from typing import Any, Dict
 
 import pytest
 
@@ -8,11 +8,8 @@
     try:
         import numpy as np
         import tensorflow as tf
-<<<<<<< HEAD
+
         import vehicle_lang.tensorflow as vcl
-=======
-        import vehicle_lang as vcl
->>>>>>> 8ddc2e28
 
         # Prepare a simple network
         model = tf.keras.Sequential(
@@ -38,13 +35,8 @@
             vcl.load_loss_function(
                 specification_path,
                 property_name="bounded",
-<<<<<<< HEAD
                 quantified_variable_domains={"x": domain_for_x},
                 target=vcl.DifferentiableLogic.DL2,
-=======
-                target=vcl.DifferentiableLogic.DL2,
-                optimisers={"x": optimiser_for_x},
->>>>>>> 8ddc2e28
             )
         )
 
